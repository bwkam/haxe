<<<<<<< HEAD
using StringTools;

import sys.*;
import sys.io.*;
import haxe.*;
import haxe.io.*;

/**
	List of "TEST" defined in the "matrix" section of ".travis.yml".
*/
@:enum abstract TEST(String) from String {
	var Macro = "macro";
	var Neko = "neko";
	var Js = "js";
	var Lua = "lua";
	var Php = "php";
	var Cpp = "cpp";
	var Flash9 = "flash9";
	var As3 = "as3";
	var Java = "java";
	var Cs = "cs";
	var Python = "python";
	var Hl = "hl";
	var ThirdParty = "third-party";
}

enum Ci {
	TravisCI;
	AppVeyor;
}
=======
import runci.TestTarget;
import runci.System;
import runci.System.*;
import runci.Config.*;
import runci.Deployment.*;
>>>>>>> 58911373

using StringTools;

/**
	Will be run by CI services, currently TravisCI and AppVeyor.

	TravisCI:
	Setting file: ".travis.yml".
	Build result: https://travis-ci.org/HaxeFoundation/haxe

	AppVeyor:
	Setting file: "appveyor.yml".
	Build result: https://ci.appveyor.com/project/HaxeFoundation/haxe
*/
class RunCi {
<<<<<<< HEAD
	static function successMsg(msg:String):Void {
		Sys.println('\x1b[32m' + msg + '\x1b[0m');
	}
	static function failMsg(msg:String):Void {
		Sys.println('\x1b[31m' + msg + '\x1b[0m');
	}
	static function infoMsg(msg:String):Void {
		Sys.println('\x1b[36m' + msg + '\x1b[0m');
	}

	static function fail():Void {
		success = false;
		throw Fail;
	}

	static var S3_HXBUILDS_ADDR(default, null) = 's3://hxbuilds/builds/haxe';

	/**
		Run a command using `Sys.command()`.
		If the command exits with non-zero code, exit the whole script with the same code.

		If `useRetry` is `true`, the command will be re-run if it exits with non-zero code (3 trials).
		It is useful for running network-dependent commands.
	*/
	static function runCommand(cmd:String, ?args:Array<String>, useRetry:Bool = false, allowFailure:Bool = false):Void {
		var trials = useRetry ? 3 : 1;
		var exitCode:Int = 1;
		var cmdStr = cmd + (args == null ? '' : ' $args');

		while (trials-->0) {
			Sys.println('Command: $cmdStr');

			var t = Timer.stamp();
			exitCode = Sys.command(cmd, args);
			var dt = Math.round(Timer.stamp() - t);

			if (exitCode == 0)
				successMsg('Command exited with $exitCode in ${dt}s: $cmdStr');
			else
				failMsg('Command exited with $exitCode in ${dt}s: $cmdStr');

			if (exitCode == 0) {
				return;
			} else if (trials > 0) {
				Sys.println('Command will be re-run...');
			}
		}

		if (!allowFailure)
			fail();
	}

	static function isAptPackageInstalled(aptPackage:String):Bool {
		return commandSucceed("dpkg-query", ["-W", "-f='${Status}'", aptPackage]);
	}

	static function requireAptPackages(packages:Array<String>):Void {
		var notYetInstalled = [for (p in packages) if (!isAptPackageInstalled(p)) p];
		if (notYetInstalled.length > 0) {
			var aptCacheDir = Sys.getEnv("APT_CACHE_DIR");
			var baseCommand = if (aptCacheDir != null) {
				["apt-get", "-o", 'dir::cache::archives=${aptCacheDir}', "install", "-y"];
			} else {
				["apt-get", "install", "-y"];
			};
			runCommand("sudo", baseCommand.concat(notYetInstalled), true);
		}

	}

	static function haxelibInstallGit(account:String, repository:String, ?branch:String, ?srcPath:String, useRetry:Bool = false, ?altName:String):Void {
		var name:String = (altName == null) ? repository : altName;
		try {
			getHaxelibPath(name);
			infoMsg('$name has already been installed.');
		} catch (e:Dynamic) {
			var args:Array<String> = ["git", name, 'https://github.com/$account/$repository'];
			if (branch != null) {
				args.push(branch);
			}
			if (srcPath != null) {
				args.push(srcPath);
			}

			runCommand("haxelib", args, useRetry);
		}
	}

	static function haxelibInstall(library:String):Void {
		try {
			getHaxelibPath(library);
			infoMsg('$library has already been installed.');
		} catch (e:Dynamic) {
			runCommand("haxelib", ["install", library]);
		}
	}

	static function haxelibRun(args:Array<String>, useRetry:Bool = false):Void {
		runCommand("haxelib", ["run"].concat(args), useRetry);
	}

	static function getHaxelibPath(libName:String) {
		var proc = new Process("haxelib", ["path", libName]);
		var result;
		var code = proc.exitCode();
		do {
			result = proc.stdout.readLine();
			if (!result.startsWith("-L")) {
				break;
			}
		} while(true);
		proc.close();
		if (code != 0) {
			throw 'Failed to get haxelib path ($result)';
		}
		return result;
	}

	static function changeDirectory(path:String) {
		Sys.println('Changing directory to $path');
		Sys.setCwd(path);
	}

	static function setupFlashPlayerDebugger():Void {
		var mmcfgPath = switch (systemName) {
			case "Linux":
				Sys.getEnv("HOME") + "/mm.cfg";
			case "Mac":
				"/Library/Application Support/Macromedia/mm.cfg";
			case _:
				throw "unsupported system";
		}

		switch (systemName) {
			case "Linux":
				requireAptPackages([
					"libglib2.0", "libfreetype6"
				]);
				runCommand("wget", ["-nv", "http://fpdownload.macromedia.com/pub/flashplayer/updaters/25/flash_player_sa_linux_debug.x86_64.tar.gz"], true);
				runCommand("tar", ["-xf", "flash_player_sa_linux_debug.x86_64.tar.gz", "-C", Sys.getEnv("HOME")]);
				File.saveContent(mmcfgPath, "ErrorReportingEnable=1\nTraceOutputFileEnable=1");
				runCommand(Sys.getEnv("HOME") + "/flashplayerdebugger", ["-v"]);
			case "Mac":
				runCommand("brew", ["tap", "caskroom/versions"]);
				runCommand("brew", ["cask", "install", "flash-player-debugger"]);
				var dir = Path.directory(mmcfgPath);
				runCommand("sudo", ["mkdir", "-p", dir]);
				runCommand("sudo", ["chmod", "a+w", dir]);
				File.saveContent(mmcfgPath, "ErrorReportingEnable=1\nTraceOutputFileEnable=1");
		}
	}

	/**
		Run a Flash swf file.
		Return whether the test is successful or not.
		It detemines the test result by reading the flashlog.txt, looking for "SUCCESS: true".
	*/
	static function runFlash(swf:String):Bool {
		swf = FileSystem.fullPath(swf);
		Sys.println('going to run $swf');
		switch (systemName) {
			case "Linux":
				new Process(Sys.getEnv("HOME") + "/flashplayerdebugger", [swf]);
			case "Mac":
				Sys.command("open", ["-a", "/Applications/Flash Player Debugger.app", swf]);
		}

		//wait a little until flashlog.txt is created
		var flashlogPath = switch (systemName) {
			case "Linux":
				Sys.getEnv("HOME") + "/.macromedia/Flash_Player/Logs/flashlog.txt";
			case "Mac":
				Sys.getEnv("HOME") + "/Library/Preferences/Macromedia/Flash Player/Logs/flashlog.txt";
			case _:
				throw "unsupported system";
		}

		for (t in 0...5) {
			runCommand("sleep", ["2"]);
			if (FileSystem.exists(flashlogPath))
				break;
		}
		if (!FileSystem.exists(flashlogPath)) {
			failMsg('$flashlogPath not found.');
			return false;
		}

		//read flashlog.txt continously
		var traceProcess = new Process("tail", ["-f", flashlogPath]);
		var line = "";
		while (true) {
			try {
				line = traceProcess.stdout.readLine();
				Sys.println(line);
				if (line.indexOf("SUCCESS: ") >= 0) {
					return line.indexOf("SUCCESS: true") >= 0;
				}
			} catch (e:haxe.io.Eof) {
				break;
			}
		}
		return false;
	}

	static function runCs(exe:String, ?args:Array<String>):Void {
		if (args == null) args = [];
		exe = FileSystem.fullPath(exe);
		switch (systemName) {
			case "Linux", "Mac":
				runCommand("mono", [exe].concat(args));
			case "Windows":
				runCommand(exe, args);
				switch (ci) {
					case AppVeyor:
						// https://github.com/HaxeFoundation/haxe/issues/4873
						// runCommand("mono", [exe].concat(args));
					case _:
						//pass
				}
		}
	}

	static function runCpp(bin:String, ?args:Array<String>):Void {
		if (args == null) args = [];
		bin = FileSystem.fullPath(bin);
		runCommand(bin, args);
	}

	static function commandSucceed(cmd:String, args:Array<String>):Bool {
		return try {
			var p = new Process(cmd, args);
			var succeed = p.exitCode() == 0;
			p.close();
			succeed;
		} catch(e:Dynamic) false;
	}

	static function commandResult(cmd:String, args:Array<String>):{
		stdout:String,
		stderr:String,
		exitCode:Int
	} {
		var p = new Process(cmd, args);
		var out = {
			stdout: p.stdout.readAll().toString(),
			stderr: p.stderr.readAll().toString(),
			exitCode: p.exitCode()
		}
		p.close();
		return out;
	}

	static function addToPATH(path:String):Void {
		switch (systemName) {
			case "Windows":
				Sys.putEnv("PATH", Sys.getEnv("PATH") + ";" + path);
			case "Mac", "Linux":
				Sys.putEnv("PATH", Sys.getEnv("PATH") + ":" + path);
		}
	}

	static var gotCppDependencies = false;
	static function getCppDependencies() {
		if (gotCppDependencies) return;

		//hxcpp dependencies
		switch (systemName) {
			case "Linux":
				requireAptPackages(["gcc-multilib", "g++-multilib"]);
			case "Mac":
				//pass
		}


		//install and build hxcpp
		try {
			getHaxelibPath("hxcpp");
			infoMsg('hxcpp has already been installed.');
		} catch(e:Dynamic) {
			haxelibInstallGit("HaxeFoundation", "hxcpp", true);
			var oldDir = Sys.getCwd();
			changeDirectory(getHaxelibPath("hxcpp") + "tools/hxcpp/");
			runCommand("haxe", ["-D", "source-header=''", "compile.hxml"]);
			changeDirectory(oldDir);
		}

		gotCppDependencies = true;
	}

	static function getJavaDependencies() {
		haxelibInstallGit("HaxeFoundation", "hxjava", true);

		runCommand("javac", ["-version"]);
	}

	static function getJSDependencies() {
		switch (systemName) {
			case "Linux":
				if (commandSucceed("node", ["-v"])) {
					infoMsg('node has already been installed.');
				} else {
					requireAptPackages(["nodejs"]);
				}
			case "Mac":
				//pass
		}

		runCommand("node", ["-v"]);
	}

	static function getLuaDependencies(){
		switch (systemName){
			case "Linux":
				requireAptPackages(["libpcre3-dev"]);
				runCommand("pip", ["install", "--user", "hererocks"]);
			case "Mac": {
				if (commandSucceed("python3", ["-V"]))
					infoMsg('python3 has already been installed.');
				else
					runCommand("brew", ["install", "python3"], true);

				runCommand("brew", ["install", "pcre"], false, true);
				runCommand("pip3", ["install", "hererocks"]);
			}
		}
	}

	static function installLuaVersionDependencies(lv:String){
		if (lv == "-l5.1"){
			if (!commandSucceed("luarocks", ["show", "luabit"])) {
				runCommand("luarocks", ["install", "luabitop", "1.0.2-3", "--server=https://luarocks.org/dev"]);
			}
		}
		if (!commandSucceed("luarocks", ["show", "lrexlib-pcre"])) {
			runCommand("luarocks", ["install", "lrexlib-pcre", "2.8.0-1", "--server=https://luarocks.org/dev"]);
		}
		if (!commandSucceed("luarocks", ["show", "luv"])) {
			runCommand("luarocks", ["install", "luv", "1.9.1-0", "--server=https://luarocks.org/dev"]);
		}
		if (!commandSucceed("luarocks", ["show", "luasocket"])) {
			runCommand("luarocks", ["install", "luasocket", "3.0rc1-2", "--server=https://luarocks.org/dev"]);
		}
		if (!commandSucceed("luarocks", ["show", "environ"])) {
			runCommand("luarocks", ["install", "environ", "0.1.0-1", "--server=https://luarocks.org/dev"]);
		}
	}

	static function getCsDependencies() {
		switch (systemName) {
			case "Linux":
				if (commandSucceed("mono", ["--version"]))
					infoMsg('mono has already been installed.');
				else
					requireAptPackages(["mono-devel", "mono-mcs"]);
				runCommand("mono", ["--version"]);
			case "Mac":
				if (commandSucceed("mono", ["--version"]))
					infoMsg('mono has already been installed.');
				else
					runCommand("brew", ["install", "mono"], true);
				runCommand("mono", ["--version"]);
			case "Windows":
				switch (ci) {
					case AppVeyor:
						addToPATH("C:\\Program Files (x86)\\Mono\\bin");
						runCommand("mono", ["--version"]);
					case _:
						//pass
				}
		}

		haxelibInstallGit("HaxeFoundation", "hxcs", true);
	}

	/**
		Install python and return the names of the installed pythons.
	*/
	static function getPythonDependencies():Array<String> {
		switch (systemName) {
			case "Linux":
				if (commandSucceed("python3", ["-V"]))
					infoMsg('python3 has already been installed.');
				else
					requireAptPackages(["python3"]);
				runCommand("python3", ["-V"]);

				var pypy = "pypy3";
				if (commandSucceed(pypy, ["-V"])) {
					infoMsg('pypy3 has already been installed.');
				} else {
					var pypyVersion = "pypy3-2.4.0-linux64";
					runCommand("wget", ['https://bitbucket.org/pypy/pypy/downloads/${pypyVersion}.tar.bz2'], true);
					runCommand("tar", ["-xf", '${pypyVersion}.tar.bz2']);
					pypy = FileSystem.fullPath('${pypyVersion}/bin/pypy3');
				}
				runCommand(pypy, ["-V"]);

				return ["python3", pypy];
			case "Mac":
				if (commandSucceed("python3", ["-V"]))
					infoMsg('python3 has already been installed.');
				else
					runCommand("brew", ["install", "python3"], true);
				runCommand("python3", ["-V"]);

				if (commandSucceed("pypy3", ["-V"]))
					infoMsg('pypy3 has already been installed.');
				else
					runCommand("brew", ["install", "pypy3"], true);
				runCommand("pypy3", ["-V"]);

				return ["python3", "pypy3"];
			case "Windows":
				if (commandSucceed("python3", ["-V"]))
					infoMsg('python3 has already been installed.');
				else
					throw "please install python 3.x and make it available as python3 in PATH";
				runCommand("python3", ["-V"]);
				return ["python3"];
		}

		return [];
	}

	static var ci(default, never):Null<Ci> =
		if (Sys.getEnv("TRAVIS") == "true")
			TravisCI;
		else if (Sys.getEnv("APPVEYOR") == "True")
			AppVeyor;
		else
			null;
	static var systemName(default, never) = Sys.systemName();
	static var cwd(default, never) = Sys.getCwd();
	static var repoDir(default, never) = FileSystem.fullPath("..") + "/";
	static var unitDir(default, never) = cwd + "unit/";
	static var sysDir(default, never) = cwd + "sys/";
	static var optDir(default, never) = cwd + "optimization/";
	static var miscDir(default, never) = cwd + "misc/";
	static var displayDir(default, never) = cwd + "display/";
	static var serverDir(default, never) = cwd + "server/";
	static var gitInfo(get, null):{repo:String, branch:String, commit:String, timestamp:Float, date:String};
	static var success(default, null) = true;
	static function get_gitInfo() return if (gitInfo != null) gitInfo else gitInfo = {
		repo: switch (ci) {
			case TravisCI:
				Sys.getEnv("TRAVIS_REPO_SLUG");
			case AppVeyor:
				Sys.getEnv("APPVEYOR_PROJECT_SLUG");
			case _:
				commandResult("git", ["config", "--get", "remote.origin.url"]).stdout.trim();
		},
		branch: switch (ci) {
			case TravisCI:
				Sys.getEnv("TRAVIS_BRANCH");
			case AppVeyor:
				Sys.getEnv("APPVEYOR_REPO_BRANCH");
			case _:
				commandResult("git", ["rev-parse", "--abbrev-ref", "HEAD"]).stdout.trim();
		},
		commit: commandResult("git", ["rev-parse", "HEAD"]).stdout.trim(),
		timestamp: Std.parseFloat(commandResult("git", ["show", "-s", "--format=%ct", "HEAD"]).stdout),
		date: {
			var gitTime = commandResult("git", ["show", "-s", "--format=%ct", "HEAD"]).stdout;
			var tzd = {
				var z = Date.fromTime(0);
				z.getHours() * 60 * 60 * 1000 + z.getMinutes() * 60 * 1000;
			}
			// make time in the UTC time zone
			var time = Date.fromTime(Std.parseFloat(gitTime) * 1000 - tzd);
			DateTools.format(time, "%Y-%m-%dT%H:%M:%SZ");
		}
	}
	static var haxeVer(default, never) = {
		var haxe_ver = haxe.macro.Compiler.getDefine("haxe_ver");
		switch (haxe_ver.split(".")) {
			case [major]:
				major;
			case [major, minor] if (minor.length == 1):
				'${major}.${minor}';
			case [major, minor] if (minor.length > 1):
				var patch = Std.parseInt(minor.substr(1));
				var minor = minor.charAt(0);
				'${major}.${minor}.${patch}';
			case _:
				throw haxe_ver;
		}
	}
	static var haxeVerFull(default, never) = {
		var ver = haxeVer.split(".");
		while (ver.length < 3) {
			ver.push("0");
		}
		ver.join(".");
	}

	static function isDeployNightlies () {
		return Sys.getEnv("DEPLOY_NIGHTLIES") != null;
	}
	static function deploy():Void {

		var doDocs = isDeployApiDocsRequired();
		var doNightlies = isDeployNightlies(),
				doInstaller = doNightlies && shouldDeployInstaller();

		if (doDocs || doNightlies) {
			changeDirectory(repoDir);
			if (doDocs) {
				if (systemName != 'Windows') {
					// generate doc
					runCommand("make", ["-s", "install_dox"]);
					runCommand("make", ["-s", "package_doc"]);
					// deployBintray();
					deployApiDoc();
					// disable deployment to ppa:haxe/snapshots for now
					// because there is no debian sedlex package...
					// deployPPA();
				}
			}
			if (doNightlies) {
				if (doInstaller && !doDocs && systemName != 'Windows') {
					// generate doc
					runCommand("make", ["-s", "install_dox"]);
					runCommand("make", ["-s", "package_doc"]);
				}
				deployNightlies(doInstaller);
			}
		}
	}

	static function deployBintray():Void {
		if (
			Sys.getEnv("BINTRAY") != null &&
			Sys.getEnv("BINTRAY_USERNAME") != null &&
			Sys.getEnv("BINTRAY_API_KEY") != null
		) {
			// generate bintray config
			var tpl = new Template(File.getContent("extra/bintray.tpl.json"));
			var compatDate = ~/[^0-9]/g.replace(gitInfo.date, "");
			var json = tpl.execute({
				packageSubject: {
					var sub = Sys.getEnv("BINTRAY_SUBJECT");
					sub != null ? sub : Sys.getEnv("BINTRAY_USERNAME");
				},
				os: systemName.toLowerCase(),
				versionName: '${haxeVer}+${compatDate}.${gitInfo.commit.substr(0,7)}',
				versionDesc: "Automated CI build.",
				gitRepo: gitInfo.repo,
				gitBranch: gitInfo.branch,
				gitCommit: gitInfo.commit,
				gitDate: gitInfo.date,
			});
			var path = "extra/bintray.json";
			File.saveContent("extra/bintray.json", json);
			infoMsg("saved " + FileSystem.absolutePath(path) + " with content:");
			Sys.println(json);
		}
	}

	static function shouldDeployInstaller() {
		if (systemName == 'Linux') {
			return false;
		}
		if (gitInfo.branch == 'nightly-travis') {
			return true;
		}
		var rev = Sys.getEnv('ADD_REVISION');
		return rev != null && rev != "0";
	}

	static function isDeployApiDocsRequired () {
		return gitInfo.branch == "development" &&
			Sys.getEnv("DEPLOY_API_DOCS") != null &&
			Sys.getEnv("deploy_key_decrypt") != null;
	}

	/**
		Deploy doc to api.haxe.org.
	*/

	static function deployApiDoc():Void {
		// setup deploy_key
		runCommand("openssl aes-256-cbc -k \"$deploy_key_decrypt\" -in extra/deploy_key.enc -out extra/deploy_key -d");
		runCommand("chmod 600 extra/deploy_key");
		runCommand("ssh-add extra/deploy_key");

		runCommand("make", ["-s", "deploy_doc"]);
	}

	/**
		Deploy source package to hxbuilds s3
	*/
	static function deployNightlies(doInstaller:Bool):Void {
		var gitTime = commandResult("git", ["show", "-s", "--format=%ct", "HEAD"]).stdout;
		var tzd = {
			var z = Date.fromTime(0);
			z.getHours() * 60 * 60 * 1000 + z.getMinutes() * 60 * 1000;
		};
		var time = Date.fromTime(Std.parseFloat(gitTime) * 1000 - tzd);
		if (
			(gitInfo.branch == "development" ||
			gitInfo.branch == "master" ||
			gitInfo.branch == "nightly-travis") &&
			Sys.getEnv("HXBUILDS_AWS_ACCESS_KEY_ID") != null &&
			Sys.getEnv("HXBUILDS_AWS_SECRET_ACCESS_KEY") != null &&
			Sys.getEnv("TRAVIS_PULL_REQUEST") != "true"
		) {
			if (ci == TravisCI) {
				runCommand("make", ["-s", "package_unix"]);
				if (doInstaller) {
					getLatestNeko();
					runCommand("make", ["-s", 'package_installer_mac']);
				}
				if (systemName == 'Linux') {
					// source
					for (file in sys.FileSystem.readDirectory('out')) {
						if (file.startsWith('haxe') && file.endsWith('_src.tar.gz')) {
							submitToS3("source", 'out/$file');
							break;
						}
					}
				}
				for (file in sys.FileSystem.readDirectory('out')) {
					if (file.startsWith('haxe')) {
						if (file.endsWith('_bin.tar.gz')) {
							var name = systemName == "Linux" ? 'linux64' : 'mac';
							submitToS3(name, 'out/$file');
						} else if (file.endsWith('_installer.tar.gz')) {
							submitToS3('mac-installer', 'out/$file');
						}
					}
				}
			} else {
				if (doInstaller) {
					getLatestNeko();
					var cygRoot = Sys.getEnv("CYG_ROOT");
					if (cygRoot != null) {
						runCommand('$cygRoot/bin/bash', ['-lc', "cd \"$OLDPWD\" && make -s -f Makefile.win package_installer_win"]);
					} else {
						runCommand("make", ['-f', 'Makefile.win', "-s", 'package_installer_win']);
					}
				}
				for (file in sys.FileSystem.readDirectory('out')) {
					if (file.startsWith('haxe')) {
						if (file.endsWith('_bin.zip')) {
							submitToS3('windows', 'out/$file');
						} else if (file.endsWith('_installer.zip')) {
							submitToS3('windows-installer', 'out/$file');
						}
					}
				}
			}
		} else {
			trace('Not deploying nightlies');
		}
	}

	static function getLatestNeko() {
		if (!FileSystem.exists('installer')) {
			FileSystem.createDirectory('installer');
		}
		var src = 'http://nekovm.org/media/neko-2.1.0-';
		var suffix = systemName == 'Windows' ? 'win.zip' : 'osx64.tar.gz';
		src += suffix;
		runCommand("wget", [src, '-O', 'installer/neko-$suffix'], true);
	}

	static function createNsiInstaller() {
		if (!FileSystem.exists('installer')) {
			FileSystem.createDirectory('installer');
		}
		getLatestNeko();
	}

	static function fileExtension(file:String) {
		file = haxe.io.Path.withoutDirectory(file);
		var idx = file.indexOf('.');
		if (idx < 0) {
			return '';
		} else {
			return file.substr(idx);
		}
	}

	static function submitToS3(kind:String, sourceFile:String) {
		var date = DateTools.format(Date.now(), '%Y-%m-%d');
		var ext = fileExtension(sourceFile);
		var fileName = 'haxe_${date}_${gitInfo.branch}_${gitInfo.commit.substr(0,7)}${ext}';

		var changeLatest = gitInfo.branch == "development";
		Sys.putEnv('AWS_ACCESS_KEY_ID', Sys.getEnv('HXBUILDS_AWS_ACCESS_KEY_ID'));
		Sys.putEnv('AWS_SECRET_ACCESS_KEY', Sys.getEnv('HXBUILDS_AWS_SECRET_ACCESS_KEY'));
		runCommand('aws s3 cp --region us-east-1 "$sourceFile" "$S3_HXBUILDS_ADDR/$kind/$fileName"');
		if (changeLatest) {
			runCommand('aws s3 cp --region us-east-1 "$sourceFile" "$S3_HXBUILDS_ADDR/$kind/haxe_latest$ext"');
		}
		Indexer.index('$S3_HXBUILDS_ADDR/$kind/');
		runCommand('aws s3 cp --region us-east-1 index.html "$S3_HXBUILDS_ADDR/$kind/index.html"');
	}

	/**
		Deploy source package to ppa:haxe/snapshots.
	*/
	static function deployPPA():Void {
		if (
			gitInfo.branch == "development" &&
			Sys.getEnv("DEPLOY") != null &&
			Sys.getEnv("haxeci_decrypt") != null
		) {
			// setup deb info
			runCommand("git config --global user.name \"${DEBFULLNAME}\"");
			runCommand("git config --global user.email \"${DEBEMAIL}\"");
			// setup haxeci_ssh
			runCommand("openssl aes-256-cbc -k \"$haxeci_decrypt\" -in extra/haxeci_ssh.enc -out extra/haxeci_ssh -d");
			runCommand("chmod 600 extra/haxeci_ssh");
			runCommand("ssh-add extra/haxeci_ssh");
			// setup haxeci_sec.gpg
			runCommand("openssl aes-256-cbc -k \"$haxeci_decrypt\" -in extra/haxeci_sec.gpg.enc -out extra/haxeci_sec.gpg -d");
			runCommand("gpg --allow-secret-key-import --import extra/haxeci_sec.gpg");
			runCommand("sudo apt-get install devscripts git-buildpackage ubuntu-dev-tools dh-make -y");
			var compatDate = ~/[^0-9]/g.replace(gitInfo.date, "");
			var SNAPSHOT_VERSION = '${haxeVerFull}+1SNAPSHOT${compatDate}+${gitInfo.commit.substr(0,7)}';
			runCommand('cp out/haxe*_src.tar.gz "../haxe_${SNAPSHOT_VERSION}.orig.tar.gz"');
			changeDirectory("..");
			runCommand("git clone https://github.com/HaxeFoundation/haxe-debian.git");
			changeDirectory("haxe-debian");
			runCommand("git checkout upstream");
			runCommand("git checkout next");
			runCommand('gbp import-orig "../haxe_${SNAPSHOT_VERSION}.orig.tar.gz" -u "${SNAPSHOT_VERSION}" --debian-branch=next');
			runCommand('dch -v "1:${SNAPSHOT_VERSION}-1" --urgency low "snapshot build"');
			runCommand("debuild -S -sa");
			runCommand("backportpackage -d yakkety --upload ${PPA} --yes ../haxe_*.dsc");
			runCommand("backportpackage -d xenial  --upload ${PPA} --yes ../haxe_*.dsc");
			runCommand("backportpackage -d vivid   --upload ${PPA} --yes ../haxe_*.dsc");
			runCommand("backportpackage -d trusty  --upload ${PPA} --yes ../haxe_*.dsc");
			runCommand("git checkout debian/changelog");
			runCommand("git merge -X ours --no-edit origin/next-precise");
			runCommand('dch -v "1:${SNAPSHOT_VERSION}-1" --urgency low "snapshot build"');
			runCommand("debuild -S -sa");
			runCommand("backportpackage -d precise --upload ${PPA} --yes ../haxe_*.dsc");
		}
	}

=======
>>>>>>> 58911373
	static function main():Void {
		Sys.putEnv("OCAMLRUNPARAM", "b");

		var tests:Array<TestTarget> = switch (Sys.getEnv("TEST")) {
			case null:
				[Macro];
			case env:
				[for (v in env.split(",")) v.trim().toLowerCase()];
		}

		infoMsg('Going to test: $tests');

		for (test in tests) {
			switch (ci) {
				case TravisCI:
					Sys.println('travis_fold:start:test-${test}');
				case _:
					//pass
			}

			infoMsg('test $test');
			var success = true;
			try {
				changeDirectory(unitDir);


				var args = switch (ci) {
					case TravisCI:
						["-D","travis"];
					case AppVeyor:
						["-D","appveyor"];
					case _:
						[];
				}
				switch (test) {
					case Macro:
						runci.targets.Macro.run(args);
					case Neko:
<<<<<<< HEAD
						runCommand("haxe", ["compile-neko.hxml", "-D", "dump", "-D", "dump_ignore_var_ids"].concat(args));
						runCommand("neko", ["bin/unit.n"]);

						changeDirectory(sysDir);
						haxelibInstall("utest");
						runCommand("haxe", ["compile-neko.hxml"]);
						runCommand("neko", ["bin/neko/sys.n"]);
					case Php:
						if (systemName == "Linux") {
							runCommand("phpenv", ["global", "7.0"], false, true);
							runCommand("haxe", ["compile-php.hxml"].concat(args));
							runCommand("php", ["bin/php/index.php"]);

							changeDirectory(sysDir);
							haxelibInstall("utest");
							runCommand("haxe", ["compile-php.hxml"]);
							runCommand("php", ["bin/php/Main/index.php"]);
						}
=======
						runci.targets.Neko.run(args);
					case Php7:
						if (systemName == "Linux") {
							runCommand("phpenv", ["global", "7.0"], false, true);
							runCommand("haxe", ["compile-php7.hxml"].concat(args));
							runCommand("php", ["bin/php7/index.php"]);

							changeDirectory(sysDir);
							haxelibInstall("utest");
							runCommand("haxe", ["compile-php7.hxml"]);
							runCommand("php", ["bin/php7/Main/index.php"]);
						}
					case Php:
						runci.targets.Php.run(args);
>>>>>>> 58911373
					case Python:
						runci.targets.Python.run(args);
					case Lua:
						runci.targets.Lua.run(args);
					case Cpp:
						runci.targets.Cpp.run(args);
					case Js:
						runci.targets.Js.run(args);
					case Java:
						runci.targets.Java.run(args);
					case Cs:
						runci.targets.Cs.run(args);
					case Flash9:
						runci.targets.Flash.run(args);
					case As3:
						runci.targets.As3.run(args);
					case Hl:
						runCommand("haxe", ["compile-hl.hxml"]);
					case t:
						throw "unknown target: " + t;
				}
			} catch(f:Failure) {
				success = false;
			}

			switch (ci) {
				case TravisCI:
					Sys.println('travis_fold:end:test-${test}');
				case _:
					//pass
			}

			if (success) {
				successMsg('test ${test} succeeded');
			} else {
				failMsg('test ${test} failed');
			}
		}

		if (success) {
			deploy();
		} else {
			Sys.exit(1);
		}
	}
}<|MERGE_RESOLUTION|>--- conflicted
+++ resolved
@@ -1,41 +1,8 @@
-<<<<<<< HEAD
-using StringTools;
-
-import sys.*;
-import sys.io.*;
-import haxe.*;
-import haxe.io.*;
-
-/**
-	List of "TEST" defined in the "matrix" section of ".travis.yml".
-*/
-@:enum abstract TEST(String) from String {
-	var Macro = "macro";
-	var Neko = "neko";
-	var Js = "js";
-	var Lua = "lua";
-	var Php = "php";
-	var Cpp = "cpp";
-	var Flash9 = "flash9";
-	var As3 = "as3";
-	var Java = "java";
-	var Cs = "cs";
-	var Python = "python";
-	var Hl = "hl";
-	var ThirdParty = "third-party";
-}
-
-enum Ci {
-	TravisCI;
-	AppVeyor;
-}
-=======
 import runci.TestTarget;
 import runci.System;
 import runci.System.*;
 import runci.Config.*;
 import runci.Deployment.*;
->>>>>>> 58911373
 
 using StringTools;
 
@@ -51,751 +18,6 @@
 	Build result: https://ci.appveyor.com/project/HaxeFoundation/haxe
 */
 class RunCi {
-<<<<<<< HEAD
-	static function successMsg(msg:String):Void {
-		Sys.println('\x1b[32m' + msg + '\x1b[0m');
-	}
-	static function failMsg(msg:String):Void {
-		Sys.println('\x1b[31m' + msg + '\x1b[0m');
-	}
-	static function infoMsg(msg:String):Void {
-		Sys.println('\x1b[36m' + msg + '\x1b[0m');
-	}
-
-	static function fail():Void {
-		success = false;
-		throw Fail;
-	}
-
-	static var S3_HXBUILDS_ADDR(default, null) = 's3://hxbuilds/builds/haxe';
-
-	/**
-		Run a command using `Sys.command()`.
-		If the command exits with non-zero code, exit the whole script with the same code.
-
-		If `useRetry` is `true`, the command will be re-run if it exits with non-zero code (3 trials).
-		It is useful for running network-dependent commands.
-	*/
-	static function runCommand(cmd:String, ?args:Array<String>, useRetry:Bool = false, allowFailure:Bool = false):Void {
-		var trials = useRetry ? 3 : 1;
-		var exitCode:Int = 1;
-		var cmdStr = cmd + (args == null ? '' : ' $args');
-
-		while (trials-->0) {
-			Sys.println('Command: $cmdStr');
-
-			var t = Timer.stamp();
-			exitCode = Sys.command(cmd, args);
-			var dt = Math.round(Timer.stamp() - t);
-
-			if (exitCode == 0)
-				successMsg('Command exited with $exitCode in ${dt}s: $cmdStr');
-			else
-				failMsg('Command exited with $exitCode in ${dt}s: $cmdStr');
-
-			if (exitCode == 0) {
-				return;
-			} else if (trials > 0) {
-				Sys.println('Command will be re-run...');
-			}
-		}
-
-		if (!allowFailure)
-			fail();
-	}
-
-	static function isAptPackageInstalled(aptPackage:String):Bool {
-		return commandSucceed("dpkg-query", ["-W", "-f='${Status}'", aptPackage]);
-	}
-
-	static function requireAptPackages(packages:Array<String>):Void {
-		var notYetInstalled = [for (p in packages) if (!isAptPackageInstalled(p)) p];
-		if (notYetInstalled.length > 0) {
-			var aptCacheDir = Sys.getEnv("APT_CACHE_DIR");
-			var baseCommand = if (aptCacheDir != null) {
-				["apt-get", "-o", 'dir::cache::archives=${aptCacheDir}', "install", "-y"];
-			} else {
-				["apt-get", "install", "-y"];
-			};
-			runCommand("sudo", baseCommand.concat(notYetInstalled), true);
-		}
-
-	}
-
-	static function haxelibInstallGit(account:String, repository:String, ?branch:String, ?srcPath:String, useRetry:Bool = false, ?altName:String):Void {
-		var name:String = (altName == null) ? repository : altName;
-		try {
-			getHaxelibPath(name);
-			infoMsg('$name has already been installed.');
-		} catch (e:Dynamic) {
-			var args:Array<String> = ["git", name, 'https://github.com/$account/$repository'];
-			if (branch != null) {
-				args.push(branch);
-			}
-			if (srcPath != null) {
-				args.push(srcPath);
-			}
-
-			runCommand("haxelib", args, useRetry);
-		}
-	}
-
-	static function haxelibInstall(library:String):Void {
-		try {
-			getHaxelibPath(library);
-			infoMsg('$library has already been installed.');
-		} catch (e:Dynamic) {
-			runCommand("haxelib", ["install", library]);
-		}
-	}
-
-	static function haxelibRun(args:Array<String>, useRetry:Bool = false):Void {
-		runCommand("haxelib", ["run"].concat(args), useRetry);
-	}
-
-	static function getHaxelibPath(libName:String) {
-		var proc = new Process("haxelib", ["path", libName]);
-		var result;
-		var code = proc.exitCode();
-		do {
-			result = proc.stdout.readLine();
-			if (!result.startsWith("-L")) {
-				break;
-			}
-		} while(true);
-		proc.close();
-		if (code != 0) {
-			throw 'Failed to get haxelib path ($result)';
-		}
-		return result;
-	}
-
-	static function changeDirectory(path:String) {
-		Sys.println('Changing directory to $path');
-		Sys.setCwd(path);
-	}
-
-	static function setupFlashPlayerDebugger():Void {
-		var mmcfgPath = switch (systemName) {
-			case "Linux":
-				Sys.getEnv("HOME") + "/mm.cfg";
-			case "Mac":
-				"/Library/Application Support/Macromedia/mm.cfg";
-			case _:
-				throw "unsupported system";
-		}
-
-		switch (systemName) {
-			case "Linux":
-				requireAptPackages([
-					"libglib2.0", "libfreetype6"
-				]);
-				runCommand("wget", ["-nv", "http://fpdownload.macromedia.com/pub/flashplayer/updaters/25/flash_player_sa_linux_debug.x86_64.tar.gz"], true);
-				runCommand("tar", ["-xf", "flash_player_sa_linux_debug.x86_64.tar.gz", "-C", Sys.getEnv("HOME")]);
-				File.saveContent(mmcfgPath, "ErrorReportingEnable=1\nTraceOutputFileEnable=1");
-				runCommand(Sys.getEnv("HOME") + "/flashplayerdebugger", ["-v"]);
-			case "Mac":
-				runCommand("brew", ["tap", "caskroom/versions"]);
-				runCommand("brew", ["cask", "install", "flash-player-debugger"]);
-				var dir = Path.directory(mmcfgPath);
-				runCommand("sudo", ["mkdir", "-p", dir]);
-				runCommand("sudo", ["chmod", "a+w", dir]);
-				File.saveContent(mmcfgPath, "ErrorReportingEnable=1\nTraceOutputFileEnable=1");
-		}
-	}
-
-	/**
-		Run a Flash swf file.
-		Return whether the test is successful or not.
-		It detemines the test result by reading the flashlog.txt, looking for "SUCCESS: true".
-	*/
-	static function runFlash(swf:String):Bool {
-		swf = FileSystem.fullPath(swf);
-		Sys.println('going to run $swf');
-		switch (systemName) {
-			case "Linux":
-				new Process(Sys.getEnv("HOME") + "/flashplayerdebugger", [swf]);
-			case "Mac":
-				Sys.command("open", ["-a", "/Applications/Flash Player Debugger.app", swf]);
-		}
-
-		//wait a little until flashlog.txt is created
-		var flashlogPath = switch (systemName) {
-			case "Linux":
-				Sys.getEnv("HOME") + "/.macromedia/Flash_Player/Logs/flashlog.txt";
-			case "Mac":
-				Sys.getEnv("HOME") + "/Library/Preferences/Macromedia/Flash Player/Logs/flashlog.txt";
-			case _:
-				throw "unsupported system";
-		}
-
-		for (t in 0...5) {
-			runCommand("sleep", ["2"]);
-			if (FileSystem.exists(flashlogPath))
-				break;
-		}
-		if (!FileSystem.exists(flashlogPath)) {
-			failMsg('$flashlogPath not found.');
-			return false;
-		}
-
-		//read flashlog.txt continously
-		var traceProcess = new Process("tail", ["-f", flashlogPath]);
-		var line = "";
-		while (true) {
-			try {
-				line = traceProcess.stdout.readLine();
-				Sys.println(line);
-				if (line.indexOf("SUCCESS: ") >= 0) {
-					return line.indexOf("SUCCESS: true") >= 0;
-				}
-			} catch (e:haxe.io.Eof) {
-				break;
-			}
-		}
-		return false;
-	}
-
-	static function runCs(exe:String, ?args:Array<String>):Void {
-		if (args == null) args = [];
-		exe = FileSystem.fullPath(exe);
-		switch (systemName) {
-			case "Linux", "Mac":
-				runCommand("mono", [exe].concat(args));
-			case "Windows":
-				runCommand(exe, args);
-				switch (ci) {
-					case AppVeyor:
-						// https://github.com/HaxeFoundation/haxe/issues/4873
-						// runCommand("mono", [exe].concat(args));
-					case _:
-						//pass
-				}
-		}
-	}
-
-	static function runCpp(bin:String, ?args:Array<String>):Void {
-		if (args == null) args = [];
-		bin = FileSystem.fullPath(bin);
-		runCommand(bin, args);
-	}
-
-	static function commandSucceed(cmd:String, args:Array<String>):Bool {
-		return try {
-			var p = new Process(cmd, args);
-			var succeed = p.exitCode() == 0;
-			p.close();
-			succeed;
-		} catch(e:Dynamic) false;
-	}
-
-	static function commandResult(cmd:String, args:Array<String>):{
-		stdout:String,
-		stderr:String,
-		exitCode:Int
-	} {
-		var p = new Process(cmd, args);
-		var out = {
-			stdout: p.stdout.readAll().toString(),
-			stderr: p.stderr.readAll().toString(),
-			exitCode: p.exitCode()
-		}
-		p.close();
-		return out;
-	}
-
-	static function addToPATH(path:String):Void {
-		switch (systemName) {
-			case "Windows":
-				Sys.putEnv("PATH", Sys.getEnv("PATH") + ";" + path);
-			case "Mac", "Linux":
-				Sys.putEnv("PATH", Sys.getEnv("PATH") + ":" + path);
-		}
-	}
-
-	static var gotCppDependencies = false;
-	static function getCppDependencies() {
-		if (gotCppDependencies) return;
-
-		//hxcpp dependencies
-		switch (systemName) {
-			case "Linux":
-				requireAptPackages(["gcc-multilib", "g++-multilib"]);
-			case "Mac":
-				//pass
-		}
-
-
-		//install and build hxcpp
-		try {
-			getHaxelibPath("hxcpp");
-			infoMsg('hxcpp has already been installed.');
-		} catch(e:Dynamic) {
-			haxelibInstallGit("HaxeFoundation", "hxcpp", true);
-			var oldDir = Sys.getCwd();
-			changeDirectory(getHaxelibPath("hxcpp") + "tools/hxcpp/");
-			runCommand("haxe", ["-D", "source-header=''", "compile.hxml"]);
-			changeDirectory(oldDir);
-		}
-
-		gotCppDependencies = true;
-	}
-
-	static function getJavaDependencies() {
-		haxelibInstallGit("HaxeFoundation", "hxjava", true);
-
-		runCommand("javac", ["-version"]);
-	}
-
-	static function getJSDependencies() {
-		switch (systemName) {
-			case "Linux":
-				if (commandSucceed("node", ["-v"])) {
-					infoMsg('node has already been installed.');
-				} else {
-					requireAptPackages(["nodejs"]);
-				}
-			case "Mac":
-				//pass
-		}
-
-		runCommand("node", ["-v"]);
-	}
-
-	static function getLuaDependencies(){
-		switch (systemName){
-			case "Linux":
-				requireAptPackages(["libpcre3-dev"]);
-				runCommand("pip", ["install", "--user", "hererocks"]);
-			case "Mac": {
-				if (commandSucceed("python3", ["-V"]))
-					infoMsg('python3 has already been installed.');
-				else
-					runCommand("brew", ["install", "python3"], true);
-
-				runCommand("brew", ["install", "pcre"], false, true);
-				runCommand("pip3", ["install", "hererocks"]);
-			}
-		}
-	}
-
-	static function installLuaVersionDependencies(lv:String){
-		if (lv == "-l5.1"){
-			if (!commandSucceed("luarocks", ["show", "luabit"])) {
-				runCommand("luarocks", ["install", "luabitop", "1.0.2-3", "--server=https://luarocks.org/dev"]);
-			}
-		}
-		if (!commandSucceed("luarocks", ["show", "lrexlib-pcre"])) {
-			runCommand("luarocks", ["install", "lrexlib-pcre", "2.8.0-1", "--server=https://luarocks.org/dev"]);
-		}
-		if (!commandSucceed("luarocks", ["show", "luv"])) {
-			runCommand("luarocks", ["install", "luv", "1.9.1-0", "--server=https://luarocks.org/dev"]);
-		}
-		if (!commandSucceed("luarocks", ["show", "luasocket"])) {
-			runCommand("luarocks", ["install", "luasocket", "3.0rc1-2", "--server=https://luarocks.org/dev"]);
-		}
-		if (!commandSucceed("luarocks", ["show", "environ"])) {
-			runCommand("luarocks", ["install", "environ", "0.1.0-1", "--server=https://luarocks.org/dev"]);
-		}
-	}
-
-	static function getCsDependencies() {
-		switch (systemName) {
-			case "Linux":
-				if (commandSucceed("mono", ["--version"]))
-					infoMsg('mono has already been installed.');
-				else
-					requireAptPackages(["mono-devel", "mono-mcs"]);
-				runCommand("mono", ["--version"]);
-			case "Mac":
-				if (commandSucceed("mono", ["--version"]))
-					infoMsg('mono has already been installed.');
-				else
-					runCommand("brew", ["install", "mono"], true);
-				runCommand("mono", ["--version"]);
-			case "Windows":
-				switch (ci) {
-					case AppVeyor:
-						addToPATH("C:\\Program Files (x86)\\Mono\\bin");
-						runCommand("mono", ["--version"]);
-					case _:
-						//pass
-				}
-		}
-
-		haxelibInstallGit("HaxeFoundation", "hxcs", true);
-	}
-
-	/**
-		Install python and return the names of the installed pythons.
-	*/
-	static function getPythonDependencies():Array<String> {
-		switch (systemName) {
-			case "Linux":
-				if (commandSucceed("python3", ["-V"]))
-					infoMsg('python3 has already been installed.');
-				else
-					requireAptPackages(["python3"]);
-				runCommand("python3", ["-V"]);
-
-				var pypy = "pypy3";
-				if (commandSucceed(pypy, ["-V"])) {
-					infoMsg('pypy3 has already been installed.');
-				} else {
-					var pypyVersion = "pypy3-2.4.0-linux64";
-					runCommand("wget", ['https://bitbucket.org/pypy/pypy/downloads/${pypyVersion}.tar.bz2'], true);
-					runCommand("tar", ["-xf", '${pypyVersion}.tar.bz2']);
-					pypy = FileSystem.fullPath('${pypyVersion}/bin/pypy3');
-				}
-				runCommand(pypy, ["-V"]);
-
-				return ["python3", pypy];
-			case "Mac":
-				if (commandSucceed("python3", ["-V"]))
-					infoMsg('python3 has already been installed.');
-				else
-					runCommand("brew", ["install", "python3"], true);
-				runCommand("python3", ["-V"]);
-
-				if (commandSucceed("pypy3", ["-V"]))
-					infoMsg('pypy3 has already been installed.');
-				else
-					runCommand("brew", ["install", "pypy3"], true);
-				runCommand("pypy3", ["-V"]);
-
-				return ["python3", "pypy3"];
-			case "Windows":
-				if (commandSucceed("python3", ["-V"]))
-					infoMsg('python3 has already been installed.');
-				else
-					throw "please install python 3.x and make it available as python3 in PATH";
-				runCommand("python3", ["-V"]);
-				return ["python3"];
-		}
-
-		return [];
-	}
-
-	static var ci(default, never):Null<Ci> =
-		if (Sys.getEnv("TRAVIS") == "true")
-			TravisCI;
-		else if (Sys.getEnv("APPVEYOR") == "True")
-			AppVeyor;
-		else
-			null;
-	static var systemName(default, never) = Sys.systemName();
-	static var cwd(default, never) = Sys.getCwd();
-	static var repoDir(default, never) = FileSystem.fullPath("..") + "/";
-	static var unitDir(default, never) = cwd + "unit/";
-	static var sysDir(default, never) = cwd + "sys/";
-	static var optDir(default, never) = cwd + "optimization/";
-	static var miscDir(default, never) = cwd + "misc/";
-	static var displayDir(default, never) = cwd + "display/";
-	static var serverDir(default, never) = cwd + "server/";
-	static var gitInfo(get, null):{repo:String, branch:String, commit:String, timestamp:Float, date:String};
-	static var success(default, null) = true;
-	static function get_gitInfo() return if (gitInfo != null) gitInfo else gitInfo = {
-		repo: switch (ci) {
-			case TravisCI:
-				Sys.getEnv("TRAVIS_REPO_SLUG");
-			case AppVeyor:
-				Sys.getEnv("APPVEYOR_PROJECT_SLUG");
-			case _:
-				commandResult("git", ["config", "--get", "remote.origin.url"]).stdout.trim();
-		},
-		branch: switch (ci) {
-			case TravisCI:
-				Sys.getEnv("TRAVIS_BRANCH");
-			case AppVeyor:
-				Sys.getEnv("APPVEYOR_REPO_BRANCH");
-			case _:
-				commandResult("git", ["rev-parse", "--abbrev-ref", "HEAD"]).stdout.trim();
-		},
-		commit: commandResult("git", ["rev-parse", "HEAD"]).stdout.trim(),
-		timestamp: Std.parseFloat(commandResult("git", ["show", "-s", "--format=%ct", "HEAD"]).stdout),
-		date: {
-			var gitTime = commandResult("git", ["show", "-s", "--format=%ct", "HEAD"]).stdout;
-			var tzd = {
-				var z = Date.fromTime(0);
-				z.getHours() * 60 * 60 * 1000 + z.getMinutes() * 60 * 1000;
-			}
-			// make time in the UTC time zone
-			var time = Date.fromTime(Std.parseFloat(gitTime) * 1000 - tzd);
-			DateTools.format(time, "%Y-%m-%dT%H:%M:%SZ");
-		}
-	}
-	static var haxeVer(default, never) = {
-		var haxe_ver = haxe.macro.Compiler.getDefine("haxe_ver");
-		switch (haxe_ver.split(".")) {
-			case [major]:
-				major;
-			case [major, minor] if (minor.length == 1):
-				'${major}.${minor}';
-			case [major, minor] if (minor.length > 1):
-				var patch = Std.parseInt(minor.substr(1));
-				var minor = minor.charAt(0);
-				'${major}.${minor}.${patch}';
-			case _:
-				throw haxe_ver;
-		}
-	}
-	static var haxeVerFull(default, never) = {
-		var ver = haxeVer.split(".");
-		while (ver.length < 3) {
-			ver.push("0");
-		}
-		ver.join(".");
-	}
-
-	static function isDeployNightlies () {
-		return Sys.getEnv("DEPLOY_NIGHTLIES") != null;
-	}
-	static function deploy():Void {
-
-		var doDocs = isDeployApiDocsRequired();
-		var doNightlies = isDeployNightlies(),
-				doInstaller = doNightlies && shouldDeployInstaller();
-
-		if (doDocs || doNightlies) {
-			changeDirectory(repoDir);
-			if (doDocs) {
-				if (systemName != 'Windows') {
-					// generate doc
-					runCommand("make", ["-s", "install_dox"]);
-					runCommand("make", ["-s", "package_doc"]);
-					// deployBintray();
-					deployApiDoc();
-					// disable deployment to ppa:haxe/snapshots for now
-					// because there is no debian sedlex package...
-					// deployPPA();
-				}
-			}
-			if (doNightlies) {
-				if (doInstaller && !doDocs && systemName != 'Windows') {
-					// generate doc
-					runCommand("make", ["-s", "install_dox"]);
-					runCommand("make", ["-s", "package_doc"]);
-				}
-				deployNightlies(doInstaller);
-			}
-		}
-	}
-
-	static function deployBintray():Void {
-		if (
-			Sys.getEnv("BINTRAY") != null &&
-			Sys.getEnv("BINTRAY_USERNAME") != null &&
-			Sys.getEnv("BINTRAY_API_KEY") != null
-		) {
-			// generate bintray config
-			var tpl = new Template(File.getContent("extra/bintray.tpl.json"));
-			var compatDate = ~/[^0-9]/g.replace(gitInfo.date, "");
-			var json = tpl.execute({
-				packageSubject: {
-					var sub = Sys.getEnv("BINTRAY_SUBJECT");
-					sub != null ? sub : Sys.getEnv("BINTRAY_USERNAME");
-				},
-				os: systemName.toLowerCase(),
-				versionName: '${haxeVer}+${compatDate}.${gitInfo.commit.substr(0,7)}',
-				versionDesc: "Automated CI build.",
-				gitRepo: gitInfo.repo,
-				gitBranch: gitInfo.branch,
-				gitCommit: gitInfo.commit,
-				gitDate: gitInfo.date,
-			});
-			var path = "extra/bintray.json";
-			File.saveContent("extra/bintray.json", json);
-			infoMsg("saved " + FileSystem.absolutePath(path) + " with content:");
-			Sys.println(json);
-		}
-	}
-
-	static function shouldDeployInstaller() {
-		if (systemName == 'Linux') {
-			return false;
-		}
-		if (gitInfo.branch == 'nightly-travis') {
-			return true;
-		}
-		var rev = Sys.getEnv('ADD_REVISION');
-		return rev != null && rev != "0";
-	}
-
-	static function isDeployApiDocsRequired () {
-		return gitInfo.branch == "development" &&
-			Sys.getEnv("DEPLOY_API_DOCS") != null &&
-			Sys.getEnv("deploy_key_decrypt") != null;
-	}
-
-	/**
-		Deploy doc to api.haxe.org.
-	*/
-
-	static function deployApiDoc():Void {
-		// setup deploy_key
-		runCommand("openssl aes-256-cbc -k \"$deploy_key_decrypt\" -in extra/deploy_key.enc -out extra/deploy_key -d");
-		runCommand("chmod 600 extra/deploy_key");
-		runCommand("ssh-add extra/deploy_key");
-
-		runCommand("make", ["-s", "deploy_doc"]);
-	}
-
-	/**
-		Deploy source package to hxbuilds s3
-	*/
-	static function deployNightlies(doInstaller:Bool):Void {
-		var gitTime = commandResult("git", ["show", "-s", "--format=%ct", "HEAD"]).stdout;
-		var tzd = {
-			var z = Date.fromTime(0);
-			z.getHours() * 60 * 60 * 1000 + z.getMinutes() * 60 * 1000;
-		};
-		var time = Date.fromTime(Std.parseFloat(gitTime) * 1000 - tzd);
-		if (
-			(gitInfo.branch == "development" ||
-			gitInfo.branch == "master" ||
-			gitInfo.branch == "nightly-travis") &&
-			Sys.getEnv("HXBUILDS_AWS_ACCESS_KEY_ID") != null &&
-			Sys.getEnv("HXBUILDS_AWS_SECRET_ACCESS_KEY") != null &&
-			Sys.getEnv("TRAVIS_PULL_REQUEST") != "true"
-		) {
-			if (ci == TravisCI) {
-				runCommand("make", ["-s", "package_unix"]);
-				if (doInstaller) {
-					getLatestNeko();
-					runCommand("make", ["-s", 'package_installer_mac']);
-				}
-				if (systemName == 'Linux') {
-					// source
-					for (file in sys.FileSystem.readDirectory('out')) {
-						if (file.startsWith('haxe') && file.endsWith('_src.tar.gz')) {
-							submitToS3("source", 'out/$file');
-							break;
-						}
-					}
-				}
-				for (file in sys.FileSystem.readDirectory('out')) {
-					if (file.startsWith('haxe')) {
-						if (file.endsWith('_bin.tar.gz')) {
-							var name = systemName == "Linux" ? 'linux64' : 'mac';
-							submitToS3(name, 'out/$file');
-						} else if (file.endsWith('_installer.tar.gz')) {
-							submitToS3('mac-installer', 'out/$file');
-						}
-					}
-				}
-			} else {
-				if (doInstaller) {
-					getLatestNeko();
-					var cygRoot = Sys.getEnv("CYG_ROOT");
-					if (cygRoot != null) {
-						runCommand('$cygRoot/bin/bash', ['-lc', "cd \"$OLDPWD\" && make -s -f Makefile.win package_installer_win"]);
-					} else {
-						runCommand("make", ['-f', 'Makefile.win', "-s", 'package_installer_win']);
-					}
-				}
-				for (file in sys.FileSystem.readDirectory('out')) {
-					if (file.startsWith('haxe')) {
-						if (file.endsWith('_bin.zip')) {
-							submitToS3('windows', 'out/$file');
-						} else if (file.endsWith('_installer.zip')) {
-							submitToS3('windows-installer', 'out/$file');
-						}
-					}
-				}
-			}
-		} else {
-			trace('Not deploying nightlies');
-		}
-	}
-
-	static function getLatestNeko() {
-		if (!FileSystem.exists('installer')) {
-			FileSystem.createDirectory('installer');
-		}
-		var src = 'http://nekovm.org/media/neko-2.1.0-';
-		var suffix = systemName == 'Windows' ? 'win.zip' : 'osx64.tar.gz';
-		src += suffix;
-		runCommand("wget", [src, '-O', 'installer/neko-$suffix'], true);
-	}
-
-	static function createNsiInstaller() {
-		if (!FileSystem.exists('installer')) {
-			FileSystem.createDirectory('installer');
-		}
-		getLatestNeko();
-	}
-
-	static function fileExtension(file:String) {
-		file = haxe.io.Path.withoutDirectory(file);
-		var idx = file.indexOf('.');
-		if (idx < 0) {
-			return '';
-		} else {
-			return file.substr(idx);
-		}
-	}
-
-	static function submitToS3(kind:String, sourceFile:String) {
-		var date = DateTools.format(Date.now(), '%Y-%m-%d');
-		var ext = fileExtension(sourceFile);
-		var fileName = 'haxe_${date}_${gitInfo.branch}_${gitInfo.commit.substr(0,7)}${ext}';
-
-		var changeLatest = gitInfo.branch == "development";
-		Sys.putEnv('AWS_ACCESS_KEY_ID', Sys.getEnv('HXBUILDS_AWS_ACCESS_KEY_ID'));
-		Sys.putEnv('AWS_SECRET_ACCESS_KEY', Sys.getEnv('HXBUILDS_AWS_SECRET_ACCESS_KEY'));
-		runCommand('aws s3 cp --region us-east-1 "$sourceFile" "$S3_HXBUILDS_ADDR/$kind/$fileName"');
-		if (changeLatest) {
-			runCommand('aws s3 cp --region us-east-1 "$sourceFile" "$S3_HXBUILDS_ADDR/$kind/haxe_latest$ext"');
-		}
-		Indexer.index('$S3_HXBUILDS_ADDR/$kind/');
-		runCommand('aws s3 cp --region us-east-1 index.html "$S3_HXBUILDS_ADDR/$kind/index.html"');
-	}
-
-	/**
-		Deploy source package to ppa:haxe/snapshots.
-	*/
-	static function deployPPA():Void {
-		if (
-			gitInfo.branch == "development" &&
-			Sys.getEnv("DEPLOY") != null &&
-			Sys.getEnv("haxeci_decrypt") != null
-		) {
-			// setup deb info
-			runCommand("git config --global user.name \"${DEBFULLNAME}\"");
-			runCommand("git config --global user.email \"${DEBEMAIL}\"");
-			// setup haxeci_ssh
-			runCommand("openssl aes-256-cbc -k \"$haxeci_decrypt\" -in extra/haxeci_ssh.enc -out extra/haxeci_ssh -d");
-			runCommand("chmod 600 extra/haxeci_ssh");
-			runCommand("ssh-add extra/haxeci_ssh");
-			// setup haxeci_sec.gpg
-			runCommand("openssl aes-256-cbc -k \"$haxeci_decrypt\" -in extra/haxeci_sec.gpg.enc -out extra/haxeci_sec.gpg -d");
-			runCommand("gpg --allow-secret-key-import --import extra/haxeci_sec.gpg");
-			runCommand("sudo apt-get install devscripts git-buildpackage ubuntu-dev-tools dh-make -y");
-			var compatDate = ~/[^0-9]/g.replace(gitInfo.date, "");
-			var SNAPSHOT_VERSION = '${haxeVerFull}+1SNAPSHOT${compatDate}+${gitInfo.commit.substr(0,7)}';
-			runCommand('cp out/haxe*_src.tar.gz "../haxe_${SNAPSHOT_VERSION}.orig.tar.gz"');
-			changeDirectory("..");
-			runCommand("git clone https://github.com/HaxeFoundation/haxe-debian.git");
-			changeDirectory("haxe-debian");
-			runCommand("git checkout upstream");
-			runCommand("git checkout next");
-			runCommand('gbp import-orig "../haxe_${SNAPSHOT_VERSION}.orig.tar.gz" -u "${SNAPSHOT_VERSION}" --debian-branch=next');
-			runCommand('dch -v "1:${SNAPSHOT_VERSION}-1" --urgency low "snapshot build"');
-			runCommand("debuild -S -sa");
-			runCommand("backportpackage -d yakkety --upload ${PPA} --yes ../haxe_*.dsc");
-			runCommand("backportpackage -d xenial  --upload ${PPA} --yes ../haxe_*.dsc");
-			runCommand("backportpackage -d vivid   --upload ${PPA} --yes ../haxe_*.dsc");
-			runCommand("backportpackage -d trusty  --upload ${PPA} --yes ../haxe_*.dsc");
-			runCommand("git checkout debian/changelog");
-			runCommand("git merge -X ours --no-edit origin/next-precise");
-			runCommand('dch -v "1:${SNAPSHOT_VERSION}-1" --urgency low "snapshot build"');
-			runCommand("debuild -S -sa");
-			runCommand("backportpackage -d precise --upload ${PPA} --yes ../haxe_*.dsc");
-		}
-	}
-
-=======
->>>>>>> 58911373
 	static function main():Void {
 		Sys.putEnv("OCAMLRUNPARAM", "b");
 
@@ -834,41 +56,9 @@
 					case Macro:
 						runci.targets.Macro.run(args);
 					case Neko:
-<<<<<<< HEAD
-						runCommand("haxe", ["compile-neko.hxml", "-D", "dump", "-D", "dump_ignore_var_ids"].concat(args));
-						runCommand("neko", ["bin/unit.n"]);
-
-						changeDirectory(sysDir);
-						haxelibInstall("utest");
-						runCommand("haxe", ["compile-neko.hxml"]);
-						runCommand("neko", ["bin/neko/sys.n"]);
-					case Php:
-						if (systemName == "Linux") {
-							runCommand("phpenv", ["global", "7.0"], false, true);
-							runCommand("haxe", ["compile-php.hxml"].concat(args));
-							runCommand("php", ["bin/php/index.php"]);
-
-							changeDirectory(sysDir);
-							haxelibInstall("utest");
-							runCommand("haxe", ["compile-php.hxml"]);
-							runCommand("php", ["bin/php/Main/index.php"]);
-						}
-=======
 						runci.targets.Neko.run(args);
-					case Php7:
-						if (systemName == "Linux") {
-							runCommand("phpenv", ["global", "7.0"], false, true);
-							runCommand("haxe", ["compile-php7.hxml"].concat(args));
-							runCommand("php", ["bin/php7/index.php"]);
-
-							changeDirectory(sysDir);
-							haxelibInstall("utest");
-							runCommand("haxe", ["compile-php7.hxml"]);
-							runCommand("php", ["bin/php7/Main/index.php"]);
-						}
 					case Php:
 						runci.targets.Php.run(args);
->>>>>>> 58911373
 					case Python:
 						runci.targets.Python.run(args);
 					case Lua:
