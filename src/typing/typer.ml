--- conflicted
+++ resolved
@@ -407,15 +407,8 @@
 					try
 						let ef = PMap.find i e.e_constrs in
 						let et = type_module_type ctx t None p in
-<<<<<<< HEAD
-						ImportHandling.maybe_mark_import_position ctx pt;
+						ImportHandling.mark_import_position ctx pt;
 						wrap (mk (TField (et,FEnum (e,ef))) (enum_field_type ctx e ef p) p)
-=======
-						let monos = List.map (fun _ -> mk_mono()) e.e_params in
-						let monos2 = List.map (fun _ -> mk_mono()) ef.ef_params in
-						ImportHandling.mark_import_position ctx pt;
-						wrap (mk (TField (et,FEnum (e,ef))) (enum_field_type ctx e ef monos monos2 p) p)
->>>>>>> e01f3390
 					with
 						Not_found -> loop l
 		in
@@ -1254,7 +1247,7 @@
 			end
 
 and handle_efield ctx e p0 mode =
-	let open TyperDotPath in 
+	let open TyperDotPath in
 
 	let dot_path first pnext =
 		let name,_,p = first in
@@ -1295,7 +1288,7 @@
 							else
 								DisplayToplevel.collect_and_raise ctx TKType WithType.no_value (CRToplevel None) (String.concat "." sl,p0) p0
 						end;
-						raise e						
+						raise e
 	in
 
 	(* loop through the given EField expression to figure out whether it's a dot-path that we have to resolve,
