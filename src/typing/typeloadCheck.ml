--- conflicted
+++ resolved
@@ -395,18 +395,12 @@
 						valid_redefinition ctx map1 map2 f2 t2 f (apply_params intf.cl_params params f.cf_type)
 					with
 						Unify_error l ->
-<<<<<<< HEAD
-							display_error ctx.com ("Field " ^ f.cf_name ^ " has different type than in " ^ s_type_path intf.cl_path) p;
-							display_error ~depth:1 ctx.com (compl_msg "Interface field is defined here") f.cf_pos;
-							located_display_error ~depth:1 ctx.com (compl_located_msg (error_msg p (Unify l)));
-=======
-							if not (Meta.has Meta.CsNative c.cl_meta && (has_class_flag c CExtern)) then begin
+							if not ((has_class_flag c CExtern)) then begin
 								(* TODO construct error with sub *)
 								display_error ctx.com ("Field " ^ f.cf_name ^ " has different type than in " ^ s_type_path intf.cl_path) p;
 								display_error ~depth:1 ctx.com (compl_msg "Interface field is defined here") f.cf_pos;
 								display_error ~depth:1 ctx.com (compl_msg (error_msg (Unify l))) p;
 							end
->>>>>>> 3482f68d
 				)
 			with Not_found ->
 				if (has_class_flag c CAbstract) && is_method() then begin
