(*
	The Haxe Compiler
	Copyright (C) 2005-2019  Haxe Foundation

	This program is free software; you can redistribute it and/or
	modify it under the terms of the GNU General Public License
	as published by the Free Software Foundation; either version 2
	of the License, or (at your option) any later version.

	This program is distributed in the hope that it will be useful,
	but WITHOUT ANY WARRANTY; without even the implied warranty of
	MERCHANTABILITY or FITNESS FOR A PARTICULAR PURPOSE.  See the
	GNU General Public License for more details.

	You should have received a copy of the GNU General Public License
	along with this program; if not, write to the Free Software
	Foundation, Inc., 51 Franklin Street, Fifth Floor, Boston, MA  02110-1301, USA.
 *)

(* Type instance and type parameter handling. *)

open Ast
open Common
open DisplayTypes.DisplayMode
open DisplayTypes.CompletionResultKind
open CompletionItem
open CompletionModuleType
open CompletionModuleKind
open ClassFieldOrigin
open DisplayException
open Type
open Typecore
open Error
open Globals
open Filename

let build_count = ref 0

let type_function_params_rec = ref (fun _ _ _ _ -> assert false)

let check_field_access ctx cff =
	let display_access = ref None in
	let rec loop p0 acc l =
		let check_display p1 =
			let pmid = {p0 with pmin = p0.pmax; pmax = p1.pmin} in
			if DisplayPosition.display_position#enclosed_in pmid then match acc with
			| access :: _ -> display_access := Some access;
			| [] -> ()
		in
		match l with
		| [] ->
			(* This is a bit dodgy. Ideally we would use the position of the `function` keyword, but we don't have that...
			   Using the name means this is going to complete within the `function` keyword too. Not sure what we
			   can do about it. *)
			check_display (pos (cff.cff_name))
		| (access,p1) :: l ->
			check_display p1;
			try
				let _,p2 = List.find (fun (access',_) -> access = access') acc in
				if p1 <> null_pos && p2 <> null_pos then begin
					display_error ctx (Printf.sprintf "Duplicate access modifier %s" (Ast.s_access access)) p1;
					display_error ctx "Previously defined here" p2;
				end;
				loop p1 acc l
			with Not_found -> match access with
				| APublic | APrivate ->
					begin try
						let _,p2 = List.find (fun (access',_) -> match access' with APublic | APrivate -> true | _ -> false) acc in
						display_error ctx (Printf.sprintf "Conflicting access modifier %s" (Ast.s_access access)) p1;
						display_error ctx "Conflicts with this" p2;
						loop p1 acc l
					with Not_found ->
						loop p1 ((access,p1) :: acc) l
					end
				| _ ->
					loop p1 ((access,p1) :: acc) l
	in
	let pmin = {cff.cff_pos with pmax = cff.cff_pos.pmin} in
	loop pmin [] cff.cff_access;
	!display_access

let find_type_in_module m tname =
	List.find (fun mt ->
		let infos = t_infos mt in
		not infos.mt_private && snd infos.mt_path = tname
	) m.m_types

(* raises Module_not_found or Type_not_found *)
let load_type_raise ctx mpath tname p =
	let m = ctx.g.do_load_module ctx mpath p in
	try
		find_type_in_module m tname
	with Not_found ->
		raise_error (Type_not_found(mpath,tname)) p

(* raises Not_found *)
let load_type ctx mpath tname p = try
	load_type_raise ctx mpath tname p
with Error((Module_not_found _ | Type_not_found _),p2) when p = p2 ->
	raise Not_found

(** since load_type_def and load_instance are used in PASS2, they should not access the structure of a type **)

let find_type_in_current_module_context ctx pack name =
	let no_pack = pack = [] in
	let path_matches t2 =
		let tp = t_path t2 in
		(* see also https://github.com/HaxeFoundation/haxe/issues/9150 *)
		tp = (pack,name) || (no_pack && snd tp = name)
	in
	try
		(* Check the types in our own module *)
		List.find path_matches ctx.m.curmod.m_types
	with Not_found ->
		(* Check the local imports *)
		let t,pi = List.find (fun (t2,pi) -> path_matches t2) ctx.m.module_types in
		ImportHandling.mark_import_position ctx pi;
		t

let load_unqualified_type_def ctx mname tname p =
	try
		let rec loop l =
			match l with
			| [] ->
				raise Exit
			| (pack,ppack) :: l ->
				begin try
					let mt = load_type ctx (pack,mname) tname p in
					ImportHandling.mark_import_position ctx ppack;
					mt
				with Not_found ->
					loop l
				end
		in
		(* Check wildcard packages by using their package *)
		loop ctx.m.wildcard_packages
	with Exit ->
		let rec loop l =
			match l with
			| [] ->
				load_type_raise ctx ([],mname) tname p
			| _ :: sl as l ->
				try
					load_type ctx (List.rev l,mname) tname p
				with Not_found ->
					loop sl
		in
		(* Check our current module's path and its parent paths *)
		loop (List.rev (fst ctx.m.curmod.m_path))

let load_qualified_type_def ctx pack mname tname p =
	try
		(* Try loading the fully qualified module *)
		load_type_raise ctx (pack,mname) tname p
	with Error((Module_not_found _ | Type_not_found _),_) as exc ->
		match pack with
		| "std" :: pack ->
			load_type_raise ctx (pack,mname) tname p
		| _ ->
			raise exc

(*
	load a type or a subtype definition
*)
let load_type_def ctx p t =
	if t = Parser.magic_type_path then raise_fields (DisplayToplevel.collect ctx TKType NoValue true) CRTypeHint (DisplayTypes.make_subject None p);

	(* The type name is the module name or the module sub-type name *)
	let tname = (match t.tsub with None -> t.tname | Some n -> n) in
	
	try
		(* If there's a sub-type, there's no reason to look in our module or its imports *)
		if t.tsub <> None then raise Not_found;
		find_type_in_current_module_context ctx t.tpackage tname
	with Not_found ->
		if t.tpackage = [] then
			load_unqualified_type_def ctx t.tname tname p
		else
			load_qualified_type_def ctx t.tpackage t.tname tname p

(* let load_type_def ctx p t =
	let timer = Timer.timer ["typing";"load_type_def"] in
	Std.finally timer (load_type_def ctx p) t *)

let resolve_position_by_path ctx path p =
	let mt = load_type_def ctx p path in
	let p = (t_infos mt).mt_pos in
	raise_positions [p]

<<<<<<< HEAD
let generate_value_meta com co fadd args =
=======
let check_param_constraints ctx types t pl c p =
	match follow t with
	| TMono _ -> ()
	| _ ->
		let ctl = (match c.cl_kind with KTypeParameter l -> l | _ -> []) in
		List.iter (fun ti ->
			let ti = apply_params types pl ti in
			let ti = (match follow ti with
				| TInst ({ cl_kind = KGeneric } as c,pl) ->
					(* if we solve a generic contraint, let's substitute with the actual generic instance before unifying *)
					let _,_, f = ctx.g.do_build_instance ctx (TClassDecl c) p in
					f pl
				| _ -> ti
			) in
			try
				unify_raise ctx t ti p
			with Error(Unify l,p) ->
				let fail() =
					if not ctx.untyped then display_error ctx (error_msg (Unify (Constraint_failure (s_type_path c.cl_path) :: l))) p;
				in
				match follow t with
				| TInst({cl_kind = KExpr e},_) ->
					let e = type_expr {ctx with locals = PMap.empty} e (WithType.with_type ti) in
					begin try unify_raise ctx e.etype ti p
					with Error (Unify _,_) -> fail() end
				| _ ->
					fail()

		) ctl

let generate_args_meta com cls_opt add_meta args =
>>>>>>> e01f3390
	let values = List.fold_left (fun acc ((name,p),_,_,_,eo) -> match eo with Some e -> ((name,p,NoQuotes),e) :: acc | _ -> acc) [] args in
	(match values with
		| [] -> ()
		| _ -> add_meta (Meta.Value,[EObjectDecl values,null_pos],null_pos)
	);
	if List.exists (fun (_,_,m,_,_) -> m <> []) args then
		let fn = { f_params = []; f_args = args; f_type = None; f_expr = None } in
		add_meta (Meta.HaxeArguments,[EFunction(FKAnonymous,fn),null_pos],null_pos)

let is_redefined ctx cf1 fields p =
	try
		let cf2 = PMap.find cf1.cf_name fields in
		let st = s_type (print_context()) in
		if not (type_iseq cf1.cf_type cf2.cf_type) then begin
			display_error ctx ("Cannot redefine field " ^ cf1.cf_name ^ " with different type") p;
			display_error ctx ("First type was " ^ (st cf1.cf_type)) cf1.cf_pos;
			error ("Second type was " ^ (st cf2.cf_type)) cf2.cf_pos
		end else
			true
	with Not_found ->
		false

let make_extension_type ctx tl =
	let mk_extension fields (t,p) = match follow t with
		| TAnon a ->
			PMap.fold (fun cf fields ->
				if not (is_redefined ctx cf fields p) then PMap.add cf.cf_name cf fields
				else fields
			) a.a_fields fields
		| _ ->
			error "Can only extend structures" p
	in
	let fields = List.fold_left mk_extension PMap.empty tl in
	let tl = List.map (fun (t,_) -> t) tl in
	let ta = TAnon { a_fields = fields; a_status = ref (Extend tl); } in
	ta

(* build an instance from a full type *)
let rec load_instance' ctx (t,p) allow_no_params =
	let t = try
		if t.tpackage <> [] || t.tsub <> None then raise Not_found;
		let pt = List.assoc t.tname ctx.type_params in
		if t.tparams <> [] then error ("Class type parameter " ^ t.tname ^ " can't have parameters") p;
		pt
	with Not_found ->
		let mt = load_type_def ctx p t in
		let is_generic,is_generic_build = match mt with
			| TClassDecl {cl_kind = KGeneric} -> true,false
			| TClassDecl {cl_kind = KGenericBuild _} -> false,true
			| TTypeDecl td ->
				if not (Common.defined ctx.com Define.NoDeprecationWarnings) then
					begin try
						let msg = match Meta.get Meta.Deprecated td.t_meta with
							| _,[EConst(String(s,_)),_],_ -> s
							| _ -> "This typedef is deprecated in favor of " ^ (s_type (print_context()) td.t_type)
						in
						DeprecationCheck.warn_deprecation ctx.com msg p
					with Not_found ->
						()
					end;
				false,false
			| _ -> false,false
		in
		let types , path , f = ctx.g.do_build_instance ctx mt p in
		let is_rest = is_generic_build && (match types with ["Rest",_] -> true | _ -> false) in
		if allow_no_params && t.tparams = [] && not is_rest then begin
			let monos = spawn_constrained_monos ctx (fun t -> t) types in
			f (monos)
		end else if path = ([],"Dynamic") then
			match t.tparams with
			| [] -> t_dynamic
			| [TPType t] -> TDynamic (load_complex_type ctx true t)
			| _ -> error "Too many parameters for Dynamic" p
		else begin
			if not is_rest && ctx.com.display.dms_error_policy <> EPIgnore && List.length types <> List.length t.tparams then error ("Invalid number of type parameters for " ^ s_type_path path) p;
			let tparams = List.map (fun t ->
				match t with
				| TPExpr e ->
					let name = (match fst e with
						| EConst (String(s,_)) -> "S" ^ s
						| EConst (Int i) -> "I" ^ i
						| EConst (Float f) -> "F" ^ f
						| EDisplay _ ->
							ignore(type_expr ctx e WithType.value);
							"Expr"
						| _ -> "Expr"
					) in
					let c = mk_class ctx.m.curmod ([],name) p (pos e) in
					c.cl_kind <- KExpr e;
					TInst (c,[])
				| TPType t -> load_complex_type ctx true t
			) t.tparams in
			let rec loop tl1 tl2 is_rest = match tl1,tl2 with
				| t :: tl1,(name,t2) :: tl2 ->
					let check_const c =
						let is_expression = (match t with TInst ({ cl_kind = KExpr _ },_) -> true | _ -> false) in
						let expects_expression = name = "Const" || Meta.has Meta.Const c.cl_meta in
						let accepts_expression = name = "Rest" in
						if is_expression then begin
							if not expects_expression && not accepts_expression then
								error "Constant value unexpected here" p
						end else if expects_expression then
							error "Type parameter is expected to be a constant value" p
					in
					let is_rest = is_rest || name = "Rest" && is_generic_build in
					let t = match follow t2 with
						| TInst ({ cl_kind = KTypeParameter [] } as c, []) when not is_generic ->
							check_const c;
							t
						| TInst (c,[]) ->
							check_const c;
							let map t =
								let t = apply_params types tparams t in
								let t = (match follow t with
									| TInst ({ cl_kind = KGeneric } as c,pl) ->
										(* if we solve a generic contraint, let's substitute with the actual generic instance before unifying *)
										let _,_, f = ctx.g.do_build_instance ctx (TClassDecl c) p in
										f pl
									| _ -> t
								) in
								t
							in
							delay ctx PCheckConstraint (fun () ->
								try
									check_constraints map types tparams;
								with Unify_error l ->
									raise_error (Unify l) p
							);
							t
						| _ -> assert false
					in
					t :: loop tl1 tl2 is_rest
				| [],[] ->
					[]
				| [],["Rest",_] when is_generic_build ->
					[]
				| [],(_,t) :: tl when ctx.com.display.dms_error_policy = EPIgnore ->
					t :: loop [] tl is_rest
				| [],_ ->
					error ("Not enough type parameters for " ^ s_type_path path) p
				| t :: tl,[] ->
					if is_rest then
						t :: loop tl [] true
					else if ctx.com.display.dms_error_policy = EPIgnore then
						[]
					else
						error ("Too many parameters for " ^ s_type_path path) p
			in
			let params = loop tparams types false in
			f params
		end
	in
	t

and load_instance ctx ?(allow_display=false) (t,pn) allow_no_params =
	try
		let t = load_instance' ctx (t,pn) allow_no_params in
		if allow_display then DisplayEmitter.check_display_type ctx t pn;
		t
	with Error (Module_not_found path,_) when (ctx.com.display.dms_kind = DMDefault) && DisplayPosition.display_position#enclosed_in pn ->
		let s = s_type_path path in
		DisplayToplevel.collect_and_raise ctx TKType NoValue CRTypeHint (s,pn) {pn with pmin = pn.pmax - String.length s;}

(*
	build an instance from a complex type
*)
and load_complex_type' ctx allow_display (t,p) =
	match t with
	| CTParent t -> load_complex_type ctx allow_display t
	| CTPath t -> load_instance ~allow_display ctx (t,p) false
	| CTOptional _ -> error "Optional type not allowed here" p
	| CTNamed _ -> error "Named type not allowed here" p
	| CTIntersection tl ->
		let tl = List.map (fun (t,pn) ->
			try
				(load_complex_type ctx allow_display (t,pn),pn)
			with DisplayException(DisplayFields Some({fkind = CRTypeHint} as r)) ->
				let l = List.filter (fun item -> match item.ci_kind with
					| ITType({kind = Struct},_) -> true
					| _ -> false
				) r.fitems in
				raise_fields l (CRStructExtension true) r.fsubject
		) tl in
		let tr = Monomorph.create() in
		let t = TMono tr in
		let r = exc_protect ctx (fun r ->
			r := lazy_processing (fun() -> t);
			let ta = make_extension_type ctx tl in
			Monomorph.bind tr ta;
			ta
		) "constraint" in
		TLazy r
	| CTExtend (tl,l) ->
		begin match load_complex_type ctx allow_display (CTAnonymous l,p) with
		| TAnon a as ta ->
			let mk_extension (t,p) =
				match follow t with
				| TInst ({cl_kind = KTypeParameter _},_) ->
					error "Cannot structurally extend type parameters" p
				| TMono _ ->
					error "Loop found in cascading signatures definitions. Please change order/import" p
				| TAnon a2 ->
					PMap.iter (fun _ cf -> ignore(is_redefined ctx cf a2.a_fields p)) a.a_fields;
					TAnon { a_fields = (PMap.foldi PMap.add a.a_fields a2.a_fields); a_status = ref (Extend [t]); }
				| _ -> error "Can only extend structures" p
			in
			let loop (t,p) = match follow t with
				| TAnon a2 ->
					PMap.iter (fun f cf ->
						if not (is_redefined ctx cf a.a_fields p) then
							a.a_fields <- PMap.add f cf a.a_fields
					) a2.a_fields
				| _ ->
					error "Can only extend structures" p
			in
			let il = List.map (fun (t,pn) ->
				try
					(load_instance ctx ~allow_display (t,pn) false,pn)
				with DisplayException(DisplayFields Some({fkind = CRTypeHint} as r)) ->
					let l = List.filter (fun item -> match item.ci_kind with
						| ITType({kind = Struct},_) -> true
						| _ -> false
					) r.fitems in
					raise_fields l (CRStructExtension false) r.fsubject
			) tl in
			let tr = Monomorph.create() in
			let t = TMono tr in
			let r = exc_protect ctx (fun r ->
				r := lazy_processing (fun() -> t);
				Monomorph.bind tr (match il with
					| [i] ->
						mk_extension i
					| _ ->
						List.iter loop il;
						a.a_status := Extend (List.map (fun(t,_) -> t) il);
						ta);
				t
			) "constraint" in
			TLazy r
		| _ -> assert false
		end
	| CTAnonymous l ->
		let displayed_field = ref None in
		let rec loop acc f =
			let n = fst f.cff_name in
			let p = f.cff_pos in
			if PMap.mem n acc then error ("Duplicate field declaration : " ^ n) p;
			let topt = function
				| None -> error ("Explicit type required for field " ^ n) p
				| Some t -> load_complex_type ctx allow_display t
			in
			if n = "new" then ctx.com.warning "Structures with new are deprecated, use haxe.Constraints.Constructible instead" p;
			let no_expr = function
				| None -> ()
				| Some (_,p) -> error "Expression not allowed here" p
			in
			let pub = ref true in
			let dyn = ref false in
			let params = ref [] in
			let final = ref false in
			ignore(check_field_access ctx f); (* TODO: do we want to do anything with this? *)
			List.iter (fun a ->
				match fst a with
				| APublic -> ()
				| APrivate ->
					let p = pos a in
					if Filename.basename p.pfile <> "NativeIterable.hx" then (* Terrible workaround for #7436 *)
						ctx.com.warning "private structure fields are deprecated" p;
					pub := false;
				| ADynamic when (match f.cff_kind with FFun _ -> true | _ -> false) -> dyn := true
				| AFinal -> final := true
				| AStatic | AOverride | AInline | ADynamic | AMacro | AExtern as a -> error ("Invalid access " ^ Ast.s_access a) p
			) f.cff_access;
			let t , access = (match f.cff_kind with
				| FVar(t,e) when !final ->
					no_expr e;
					let t = (match t with None -> error "Type required for structure property" p | Some t -> t) in
					load_complex_type ctx allow_display t, Var { v_read = AccNormal; v_write = AccNever }
				| FVar (Some (CTPath({tpackage=[];tname="Void"}),_), _)  | FProp (_,_,Some (CTPath({tpackage=[];tname="Void"}),_),_) ->
					error "Fields of type Void are not allowed in structures" p
				| FVar (t, e) ->
					no_expr e;
					topt t, Var { v_read = AccNormal; v_write = AccNormal }
				| FFun fd ->
					params := (!type_function_params_rec) ctx fd (fst f.cff_name) p;
					no_expr fd.f_expr;
					let old = ctx.type_params in
					ctx.type_params <- !params @ old;
					let args = List.map (fun ((name,_),o,_,t,e) -> no_expr e; name, o, topt t) fd.f_args in
					let t = TFun (args,topt fd.f_type), Method (if !dyn then MethDynamic else MethNormal) in
					ctx.type_params <- old;
					t
				| FProp (i1,i2,t,e) ->
					no_expr e;
					let access (m,_) get =
						match m with
						| "null" -> AccNo
						| "never" -> AccNever
						| "default" -> AccNormal
						| "dynamic" -> AccCall
						| "get" when get -> AccCall
						| "set" when not get -> AccCall
						| x when get && x = "get_" ^ n -> AccCall
						| x when not get && x = "set_" ^ n -> AccCall
						| _ ->
							error "Custom property access is no longer supported in Haxe 3" f.cff_pos;
					in
					let t = (match t with None -> error "Type required for structure property" p | Some t -> t) in
					load_complex_type ctx allow_display t, Var { v_read = access i1 true; v_write = access i2 false }
			) in
			let t = if Meta.has Meta.Optional f.cff_meta then ctx.t.tnull t else t in
			let cf = {
				(mk_field n ~public:!pub t p (pos f.cff_name)) with
				cf_kind = access;
				cf_params = !params;
				cf_doc = f.cff_doc;
				cf_meta = f.cff_meta;
			} in
			if !final then add_class_field_flag cf CfFinal;
			init_meta_overloads ctx None cf;
			if ctx.is_display_file then begin
				DisplayEmitter.check_display_metadata ctx cf.cf_meta;
				if DisplayPosition.display_position#enclosed_in cf.cf_name_pos then displayed_field := Some cf;
			end;
			PMap.add n cf acc
		in
		let a = { a_fields = (List.fold_left loop PMap.empty l); a_status = ref Closed; } in
		begin match !displayed_field with
		| None ->
			()
		| Some cf ->
			delay ctx PBuildClass (fun () -> DisplayEmitter.display_field ctx (AnonymousStructure a) CFSMember cf cf.cf_name_pos);
		end;
		TAnon a
	| CTFunction (args,r) ->
		match args with
		| [CTPath { tpackage = []; tparams = []; tname = "Void" },_] ->
			TFun ([],load_complex_type ctx allow_display r)
		| _ ->
			TFun (List.map (fun t ->
				let t, opt = (match fst t with CTOptional t | CTParent((CTOptional t,_)) -> t, true | _ -> t,false) in
				let n,t = (match fst t with CTNamed (n,t) -> (fst n), t | _ -> "", t) in
				n,opt,load_complex_type ctx allow_display t
			) args,load_complex_type ctx allow_display r)

and load_complex_type ctx allow_display (t,pn) =
	try
		load_complex_type' ctx allow_display (t,pn)
	with Error(Module_not_found(([],name)),p) as exc ->
		if Diagnostics.is_diagnostics_run p then begin
			delay ctx PForce (fun () -> DisplayToplevel.handle_unresolved_identifier ctx name p true);
			t_dynamic
		end else if ctx.com.display.dms_display && not (DisplayPosition.display_position#enclosed_in pn) then
			t_dynamic
		else
			raise exc

and init_meta_overloads ctx co cf =
	let overloads = ref [] in
	let filter_meta m = match m with
		| ((Meta.Overload | Meta.Value),_,_) -> false
		| _ -> true
	in
	let cf_meta = List.filter filter_meta cf.cf_meta in
	cf.cf_meta <- List.filter (fun m ->
		match m with
		| (Meta.Overload,[(EFunction (kind,f),p)],_)  ->
			(match kind with FKNamed _ -> error "Function name must not be part of @:overload" p | _ -> ());
			(match f.f_expr with Some (EBlock [], _) -> () | _ -> error "Overload must only declare an empty method body {}" p);
			let old = ctx.type_params in
			(match cf.cf_params with
			| [] -> ()
			| l -> ctx.type_params <- List.filter (fun t -> not (List.mem t l)) ctx.type_params);
			let params = (!type_function_params_rec) ctx f cf.cf_name p in
			ctx.type_params <- params @ ctx.type_params;
			let topt = function None -> error "Explicit type required" p | Some t -> load_complex_type ctx true t in
			let args = List.map (fun ((a,_),opt,_,t,cto) -> a,opt || cto <> None,topt t) f.f_args in
			let cf = { cf with cf_type = TFun (args,topt f.f_type); cf_params = params; cf_meta = cf_meta} in
			generate_args_meta ctx.com co (fun meta -> cf.cf_meta <- meta :: cf.cf_meta) f.f_args;
			overloads := cf :: !overloads;
			ctx.type_params <- old;
			false
		| (Meta.Overload,[],_) when ctx.com.config.pf_overload ->
			let topt (n,_,t) = match t with | TMono t when t.tm_type = None -> error ("Explicit type required for overload functions\nFor function argument '" ^ n ^ "'") cf.cf_pos | _ -> () in
			(match follow cf.cf_type with
			| TFun (args,_) -> List.iter topt args
			| _ -> () (* could be a variable *));
			true
		| (Meta.Overload,[],p) ->
				error "This platform does not support this kind of overload declaration. Try @:overload(function()... {}) instead" p
		| (Meta.Overload,_,p) ->
				error "Invalid @:overload metadata format" p
		| _ ->
			true
	) cf.cf_meta;
	cf.cf_overloads <- (List.rev !overloads)

let hide_params ctx =
	let old_m = ctx.m in
	let old_type_params = ctx.type_params in
	let old_deps = ctx.g.std.m_extra.m_deps in
	ctx.m <- {
		curmod = ctx.g.std;
		module_types = [];
		module_using = [];
		module_globals = PMap.empty;
		wildcard_packages = [];
		module_imports = [];
	};
	ctx.type_params <- [];
	(fun() ->
		ctx.m <- old_m;
		ctx.type_params <- old_type_params;
		(* restore dependencies that might be have been wronly inserted *)
		ctx.g.std.m_extra.m_deps <- old_deps;
	)

(*
	load a type while ignoring the current imports or local types
*)
let load_core_type ctx name =
	let show = hide_params ctx in
	let t = load_instance ctx ({ tpackage = []; tname = name; tparams = []; tsub = None; },null_pos) false in
	show();
	add_dependency ctx.m.curmod (match t with
	| TInst (c,_) -> c.cl_module
	| TType (t,_) -> t.t_module
	| TAbstract (a,_) -> a.a_module
	| TEnum (e,_) -> e.e_module
	| _ -> assert false);
	t

let t_iterator ctx =
	let show = hide_params ctx in
	match load_type_def ctx null_pos { tpackage = []; tname = "Iterator"; tparams = []; tsub = None } with
	| TTypeDecl t ->
		show();
		add_dependency ctx.m.curmod t.t_module;
		if List.length t.t_params <> 1 then assert false;
		let pt = mk_mono() in
		apply_params t.t_params [pt] t.t_type, pt
	| _ ->
		assert false

(*
	load either a type t or Null<Unknown> if not defined
*)
let load_type_hint ?(opt=false) ctx pcur t =
	let t = match t with
		| None -> mk_mono()
		| Some (t,p) ->	load_complex_type ctx true (t,p)
	in
	if opt then ctx.t.tnull t else t

(* ---------------------------------------------------------------------- *)
(* PASS 1 & 2 : Module and Class Structure *)

let field_to_type_path ctx e =
	let rec loop e pack name = match e with
		| EField(e,f),p when Char.lowercase (String.get f 0) <> String.get f 0 -> (match name with
			| [] | _ :: [] ->
				loop e pack (f :: name)
			| _ -> (* too many name paths *)
				display_error ctx ("Unexpected " ^ f) p;
				raise Exit)
		| EField(e,f),_ ->
			loop e (f :: pack) name
		| EConst(Ident f),_ ->
			let pack, name, sub = match name with
				| [] ->
					let fchar = String.get f 0 in
					if Char.uppercase fchar = fchar then
						pack, f, None
					else begin
						display_error ctx "A class name must start with an uppercase letter" (snd e);
						raise Exit
					end
				| [name] ->
					f :: pack, name, None
				| [name; sub] ->
					f :: pack, name, Some sub
				| _ ->
					assert false
			in
			{ tpackage=pack; tname=name; tparams=[]; tsub=sub }
		| _,pos ->
			display_error ctx "Unexpected expression when building strict meta" pos;
			raise Exit
	in
	loop e [] []

let rec type_type_param ?(enum_constructor=false) ctx path get_params p tp =
	let n = fst tp.tp_name in
	let c = mk_class ctx.m.curmod (fst path @ [snd path],n) (pos tp.tp_name) (pos tp.tp_name) in
	c.cl_params <- type_type_params ctx c.cl_path get_params p tp.tp_params;
	c.cl_kind <- KTypeParameter [];
	c.cl_meta <- tp.Ast.tp_meta;
	if enum_constructor then c.cl_meta <- (Meta.EnumConstructorParam,[],null_pos) :: c.cl_meta;
	let t = TInst (c,List.map snd c.cl_params) in
	if ctx.is_display_file && DisplayPosition.display_position#enclosed_in (pos tp.tp_name) then
		DisplayEmitter.display_type ctx t (pos tp.tp_name);
	match tp.tp_constraints with
	| None ->
		n, t
	| Some th ->
		let r = exc_protect ctx (fun r ->
			r := lazy_processing (fun() -> t);
			let ctx = { ctx with type_params = ctx.type_params @ get_params() } in
			let constr = match fst th with
				| CTIntersection tl -> List.map (load_complex_type ctx true) tl
				| _ -> [load_complex_type ctx true th]
			in
			(* check against direct recursion *)
			let rec loop t =
				match follow t with
				| TInst (c2,_) when c == c2 -> error "Recursive constraint parameter is not allowed" p
				| TInst ({ cl_kind = KTypeParameter cl },_) ->
					List.iter loop cl
				| _ ->
					()
			in
			List.iter loop constr;
			c.cl_kind <- KTypeParameter constr;
			t
		) "constraint" in
		n, TLazy r

and type_type_params ?(enum_constructor=false) ctx path get_params p tpl =
	let names = ref [] in
	List.map (fun tp ->
		if List.exists (fun name -> name = fst tp.tp_name) !names then display_error ctx ("Duplicate type parameter name: " ^ fst tp.tp_name) (pos tp.tp_name);
		names := (fst tp.tp_name) :: !names;
		type_type_param ~enum_constructor ctx path get_params p tp
	) tpl

let load_core_class ctx c =
	let ctx2 = (match ctx.g.core_api with
		| None ->
			let com2 = Common.clone ctx.com in
			com2.defines.Define.values <- PMap.empty;
			Common.define com2 Define.CoreApi;
			Common.define com2 Define.Sys;
			Define.raw_define_value com2.defines "target.threaded" "true"; (* hack because we check this in sys.thread classes *)
			if ctx.in_macro then Common.define com2 Define.Macro;
			com2.class_path <- ctx.com.std_path;
			if com2.display.dms_check_core_api then com2.display <- {com2.display with dms_check_core_api = false};
			CommonCache.lock_signature com2 "load_core_class";
			let ctx2 = ctx.g.do_create com2 in
			ctx.g.core_api <- Some ctx2;
			ctx2
		| Some c ->
			c
	) in
	let tpath = match c.cl_kind with
		| KAbstractImpl a -> { tpackage = fst a.a_path; tname = snd a.a_path; tparams = []; tsub = None; }
		| _ -> { tpackage = fst c.cl_path; tname = snd c.cl_path; tparams = []; tsub = None; }
	in
	let t = load_instance ctx2 (tpath,c.cl_pos) true in
	flush_pass ctx2 PFinal "core_final";
	match t with
	| TInst (ccore,_) | TAbstract({a_impl = Some ccore}, _) ->
		ccore
	| _ ->
		assert false

let init_core_api ctx c =
	let ccore = load_core_class ctx c in
	begin try
		List.iter2 (fun (n1,t1) (n2,t2) -> match follow t1, follow t2 with
			| TInst({cl_kind = KTypeParameter l1},_),TInst({cl_kind = KTypeParameter l2},_) ->
				begin try
					List.iter2 (fun t1 t2 -> type_eq EqCoreType t2 t1) l1 l2
				with
					| Invalid_argument _ ->
						error "Type parameters must have the same number of constraints as core type" c.cl_pos
					| Unify_error l ->
						display_error ctx ("Type parameter " ^ n2 ^ " has different constraint than in core type") c.cl_pos;
						display_error ctx (error_msg (Unify l)) c.cl_pos
				end
			| t1,t2 ->
				Printf.printf "%s %s" (s_type (print_context()) t1) (s_type (print_context()) t2);
				assert false
		) ccore.cl_params c.cl_params;
	with Invalid_argument _ ->
		error "Class must have the same number of type parameters as core type" c.cl_pos
	end;
	(match c.cl_doc with
	| None -> c.cl_doc <- ccore.cl_doc
	| Some _ -> ());
	let compare_fields f f2 =
		let p = (match f2.cf_expr with None -> c.cl_pos | Some e -> e.epos) in
		(try
			type_eq EqCoreType (apply_params ccore.cl_params (List.map snd c.cl_params) f.cf_type) f2.cf_type
		with Unify_error l ->
			display_error ctx ("Field " ^ f.cf_name ^ " has different type than in core type") p;
			display_error ctx (error_msg (Unify l)) p);
		if (has_class_field_flag f2 CfPublic) <> (has_class_field_flag f CfPublic) then error ("Field " ^ f.cf_name ^ " has different visibility than core type") p;
		(match f2.cf_doc with
		| None -> f2.cf_doc <- f.cf_doc
		| Some _ -> ());
		if f2.cf_kind <> f.cf_kind then begin
			match f2.cf_kind, f.cf_kind with
			| Method MethInline, Method MethNormal -> () (* allow to add 'inline' *)
			| Method MethNormal, Method MethInline -> () (* allow to disable 'inline' *)
			| _ ->
				error ("Field " ^ f.cf_name ^ " has different property access than core type") p;
		end;
		(match follow f.cf_type, follow f2.cf_type with
		| TFun (pl1,_), TFun (pl2,_) ->
			if List.length pl1 != List.length pl2 then error "Argument count mismatch" p;
			List.iter2 (fun (n1,_,_) (n2,_,_) ->
				if n1 <> n2 then error ("Method parameter name '" ^ n2 ^ "' should be '" ^ n1 ^ "'") p;
			) pl1 pl2;
		| _ -> ());
	in
	let check_fields fcore fl =
		PMap.iter (fun i f ->
			if not (has_class_field_flag f CfPublic) then () else
			let f2 = try PMap.find f.cf_name fl with Not_found -> error ("Missing field " ^ i ^ " required by core type") c.cl_pos in
			compare_fields f f2;
		) fcore;
		PMap.iter (fun i f ->
			let p = (match f.cf_expr with None -> c.cl_pos | Some e -> e.epos) in
			if (has_class_field_flag f CfPublic) && not (Meta.has Meta.Hack f.cf_meta) && not (PMap.mem f.cf_name fcore) && not (List.memq f c.cl_overrides) then error ("Public field " ^ i ^ " is not part of core type") p;
		) fl;
	in
	check_fields ccore.cl_fields c.cl_fields;
	check_fields ccore.cl_statics c.cl_statics;
	(match ccore.cl_constructor, c.cl_constructor with
	| None, None -> ()
	| Some cf, _ when not (has_class_field_flag cf CfPublic) -> ()
	| Some f, Some f2 -> compare_fields f f2
	| None, Some cf when not (has_class_field_flag cf CfPublic) -> ()
	| _ -> error "Constructor differs from core type" c.cl_pos)

let string_list_of_expr_path (e,p) =
	try string_list_of_expr_path_raise (e,p)
	with Exit -> error "Invalid path" p

let handle_using ctx path p =
	let t = match List.rev path with
		| (s1,_) :: (s2,_) :: sl ->
			if is_lower_ident s2 then { tpackage = (List.rev (s2 :: List.map fst sl)); tname = s1; tsub = None; tparams = [] }
			else { tpackage = List.rev (List.map fst sl); tname = s2; tsub = Some s1; tparams = [] }
		| (s1,_) :: sl ->
			{ tpackage = List.rev (List.map fst sl); tname = s1; tsub = None; tparams = [] }
		| [] ->
			DisplayException.raise_fields (DisplayToplevel.collect ctx TKType NoValue true) CRUsing (DisplayTypes.make_subject None {p with pmin = p.pmax});
	in
	let types = (match t.tsub with
		| None ->
			let md = ctx.g.do_load_module ctx (t.tpackage,t.tname) p in
			let types = List.filter (fun t -> not (t_infos t).mt_private) md.m_types in
			types
		| Some _ ->
			let t = load_type_def ctx p t in
			[t]
	) in
	(* delay the using since we need to resolve typedefs *)
	let filter_classes types =
		let rec loop acc types = match types with
			| td :: l ->
				(match resolve_typedef td with
				| TClassDecl c | TAbstractDecl({a_impl = Some c}) ->
					loop ((c,p) :: acc) l
				| td ->
					loop acc l)
			| [] ->
				acc
		in
		loop [] types
	in
	types,filter_classes<|MERGE_RESOLUTION|>--- conflicted
+++ resolved
@@ -167,7 +167,7 @@
 
 	(* The type name is the module name or the module sub-type name *)
 	let tname = (match t.tsub with None -> t.tname | Some n -> n) in
-	
+
 	try
 		(* If there's a sub-type, there's no reason to look in our module or its imports *)
 		if t.tsub <> None then raise Not_found;
@@ -187,9 +187,6 @@
 	let p = (t_infos mt).mt_pos in
 	raise_positions [p]
 
-<<<<<<< HEAD
-let generate_value_meta com co fadd args =
-=======
 let check_param_constraints ctx types t pl c p =
 	match follow t with
 	| TMono _ -> ()
@@ -221,7 +218,6 @@
 		) ctl
 
 let generate_args_meta com cls_opt add_meta args =
->>>>>>> e01f3390
 	let values = List.fold_left (fun acc ((name,p),_,_,_,eo) -> match eo with Some e -> ((name,p,NoQuotes),e) :: acc | _ -> acc) [] args in
 	(match values with
 		| [] -> ()
