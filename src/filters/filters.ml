--- conflicted
+++ resolved
@@ -566,58 +566,6 @@
 	| _ ->
 		()
 
-<<<<<<< HEAD
-=======
-(*
-	C# events have special semantics:
-	if we have an @:event var field, there should also be add_<name> and remove_<name> methods,
-	this filter checks for their existence and also adds some metadata for analyzer and C# generator
-*)
-let check_cs_events com t = match t with
-	| TClassDecl cl when not (has_class_flag cl CExtern) ->
-		let check fields f =
-			match f.cf_kind with
-			| Var { v_read = AccNormal; v_write = AccNormal } when Meta.has Meta.Event f.cf_meta && not (has_class_field_flag f CfPostProcessed) ->
-				if (has_class_field_flag f CfPublic) then raise_typing_error "@:event fields must be private" f.cf_pos;
-
-				(* prevent generating reflect helpers for the event in gencommon *)
-				f.cf_meta <- (Meta.SkipReflection, [], f.cf_pos) :: f.cf_meta;
-
-				(* type for both add and remove methods *)
-				let tmeth = (tfun [f.cf_type] com.basic.tvoid) in
-
-				let process_event_method name =
-					let m = try PMap.find name fields with Not_found -> raise_typing_error ("Missing event method: " ^ name) f.cf_pos in
-
-					(* check method signature *)
-					begin
-						try
-							type_eq EqStrict m.cf_type tmeth
-						with Unify_error el ->
-							List.iter (fun e -> com.error (unify_error_msg (print_context()) e) m.cf_pos) el
-					end;
-
-					(*
-						add @:pure(false) to prevent purity inference, because empty add/remove methods
-						have special meaning here and they are always impure
-					*)
-					m.cf_meta <- (Meta.Pure,[EConst(Ident "false"),f.cf_pos],f.cf_pos) :: (Meta.Custom ":cs_event_impl",[],f.cf_pos) :: m.cf_meta;
-
-					(* add @:keep to event methods if the event is kept *)
-					if Meta.has Meta.Keep f.cf_meta && not (Meta.has Meta.Keep m.cf_meta) then
-						m.cf_meta <- (Dce.mk_keep_meta f.cf_pos) :: m.cf_meta;
-				in
-				process_event_method ("add_" ^ f.cf_name);
-				process_event_method ("remove_" ^ f.cf_name)
-			| _ ->
-				()
-		in
-		List.iter (check cl.cl_fields) cl.cl_ordered_fields;
-		List.iter (check cl.cl_statics) cl.cl_ordered_statics
-	| _ ->
-		()
-
->>>>>>> 3482f68d
 (* Removes interfaces tagged with @:remove metadata *)
 let check_remove_metadata t = match t with
 	| TClassDecl c ->
@@ -759,24 +707,6 @@
 		commit_features com;
 		(if com.config.pf_reserved_type_paths <> [] then check_reserved_type_paths com else (fun _ -> ()));
 	] in
-<<<<<<< HEAD
-	let t = filter_timer detail_times ["type 3"] in
-	List.iter (fun t ->
-		begin match t with
-		| TClassDecl c ->
-			tctx.curclass <- c
-		| _ ->
-			()
-		end;
-		List.iter (fun f -> f t) type_filters
-	) com.types;
-	t();
-	com.callbacks#run com.callbacks#get_after_filters;
-=======
-	let type_filters = match com.platform with
-		| Cs -> type_filters @ [ fun t -> InterfaceProps.run t ]
-		| _ -> type_filters
-	in
 	with_timer detail_times "type 3" None (fun () ->
 		List.iter (fun t ->
 			begin match t with
@@ -789,7 +719,6 @@
 		) com.types;
 	);
 	com.callbacks#run com.error_ext com.callbacks#get_after_filters;
->>>>>>> 3482f68d
 	com.stage <- CFilteringDone
 
 let update_cache_dependencies com t =
@@ -983,34 +912,11 @@
 		"Exceptions_filter",Exceptions.filter tctx;
 		"captured_vars",CapturedVars.captured_vars com;
 	] in
-<<<<<<< HEAD
-	List.iter (run_expression_filters (timer_label detail_times ["expr 1"]) tctx filters) new_types;
+	List.iter (run_expression_filters tctx detail_times filters) new_types;
 	(* PASS 1.5: pre-analyzer type filters *)
 	let filters =
 		match com.platform with
 		| Jvm ->
-=======
-	let filters =
-		match com.platform with
-		| Cs ->
-			SetHXGen.run_filter com new_types;
-			filters
-		| Java when not (Common.defined com Jvm)->
-			SetHXGen.run_filter com new_types;
-			filters
-		| _ -> filters
-	in
-	List.iter (run_expression_filters tctx detail_times filters) new_types;
-	(* PASS 1.5: pre-analyzer type filters *)
-	let filters =
-		match com.platform with
-		| Cs ->
-			[
-				check_cs_events com;
-				DefaultArguments.run com;
-			]
-		| Java ->
->>>>>>> 3482f68d
 			[
 				DefaultArguments.run com;
 			]
@@ -1029,7 +935,7 @@
 		"add_final_return",if com.config.pf_add_final_return then add_final_return else (fun e -> e);
 		"RenameVars",(match com.platform with
 		| Eval -> (fun e -> e)
-		| Java when defined com Jvm -> (fun e -> e)
+		| Jvm -> (fun e -> e)
 		| _ -> (fun e -> RenameVars.run tctx.curclass.cl_path locals e));
 		"mark_switch_break_loops",mark_switch_break_loops;
 	] in
