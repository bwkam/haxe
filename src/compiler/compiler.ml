open Globals
open Common
open CompilationContext

let run_or_diagnose ctx f arg =
	let com = ctx.com in
	let handle_diagnostics ?(depth = 0) msg p kind =
		ctx.has_error <- true;
		add_diagnostics_message ~depth com msg p kind Error;
		DisplayOutput.emit_diagnostics ctx.com
	in
	if is_diagnostics com then begin try
			f arg
		with
		| Error.Error err ->
			ctx.has_error <- true;
			Error.recurse_error (fun depth err ->
				add_diagnostics_message ~depth com (Error.error_msg err.err_message) err.err_pos DKCompilerMessage Error
			) err;
			DisplayOutput.emit_diagnostics ctx.com
		| Parser.Error(msg,p) ->
			handle_diagnostics (Parser.error_msg msg) p DKParserError
		| Lexer.Error(msg,p) ->
			handle_diagnostics (Lexer.error_msg msg) p DKParserError
		end
	else
		f arg

let run_command ctx cmd =
	let t = Timer.timer ["command";cmd] in
	(* TODO: this is a hack *)
	let cmd = if ctx.comm.is_server then begin
		let h = Hashtbl.create 0 in
		Hashtbl.add h "__file__" ctx.com.file;
		Hashtbl.add h "__platform__" (platform_name ctx.com.platform);
		Helper.expand_env ~h:(Some h) cmd
	end else
		cmd
	in
	let len = String.length cmd in
	let result =
		if len > 3 && String.sub cmd 0 3 = "cd " then begin
			Sys.chdir (String.sub cmd 3 (len - 3));
			0
		(* Emit stderr as a server message in server mode *)
		end else begin
			let pout, pin, perr = Unix.open_process_full cmd (Unix.environment()) in
			let bout = Bytes.create 1024 in
			let berr = Bytes.create 1024 in
			let rec read_content channel buf f =
				begin try
					let i = input channel buf 0 1024 in
					if i > 0 then begin
						f (Bytes.unsafe_to_string (Bytes.sub buf 0 i));
						read_content channel buf f
					end
				with Unix.Unix_error _ ->
					()
				end
			in
			let tout = Thread.create (fun() -> read_content pout bout ctx.comm.write_out) () in
			let terr = Thread.create (fun() -> read_content perr berr ctx.comm.write_err) () in
			Thread.join tout;
			Thread.join terr;
			let result = (match Unix.close_process_full (pout,pin,perr) with Unix.WEXITED c | Unix.WSIGNALED c | Unix.WSTOPPED c -> c) in
			result
		end
	in
	t();
	result

module Setup = struct
	let initialize_target ctx com actx =
		init_platform com;
		let add_std dir =
			com.class_path <- List.filter (fun s -> not (List.mem s com.std_path)) com.class_path @ List.map (fun p -> p ^ dir ^ "/_std/") com.std_path @ com.std_path
		in
		match com.platform with
			| Cross ->
				"?"
			| CustomTarget name ->
				name
			| Flash ->
				let rec loop = function
					| [] -> ()
					| (v,_) :: _ when v > com.flash_version -> ()
					| (v,def) :: l ->
						Common.raw_define com ("flash" ^ def);
						loop l
				in
				loop Common.flash_versions;
				com.package_rules <- PMap.remove "flash" com.package_rules;
				add_std "flash";
				"swf"
			| Neko ->
				add_std "neko";
				"n"
			| Js ->
				let es_version =
					try
						int_of_string (Common.defined_value com Define.JsEs)
					with
					| Not_found ->
						(Common.define_value com Define.JsEs "5"; 5)
					| _ ->
						0
				in

				if es_version < 3 || es_version = 4 then (* we don't support ancient and there's no 4th *)
					failwith "Invalid -D js-es value";

				if es_version >= 5 then Common.raw_define com "js_es5"; (* backward-compatibility *)

				add_std "js";
				"js"
			| Lua ->
				add_std "lua";
				"lua"
			| Php ->
				add_std "php";
				"php"
			| Cpp ->
				Common.define_value com Define.HxcppApiLevel "430";
				add_std "cpp";
				if Common.defined com Define.Cppia then
					actx.classes <- (Path.parse_path "cpp.cppia.HostClasses" ) :: actx.classes;
				"cpp"
			| Cs ->
				Dotnet.before_generate com;
				add_std "cs"; "cs"
			| Java ->
				Java.before_generate com;
				if defined com Define.Jvm then begin
					add_std "jvm";
					com.package_rules <- PMap.remove "jvm" com.package_rules;
				end;
				add_std "java";
				"java"
			| Python ->
				add_std "python";
				if not (Common.defined com Define.PythonVersion) then
					Common.define_value com Define.PythonVersion "3.3";
				"python"
			| Hl ->
				add_std "hl";
				if not (Common.defined com Define.HlVer) then begin
					let hl_ver = try
						Std.input_file (Common.find_file com "hl/hl_version")
					with Not_found ->
						failwith "The file hl_version could not be found. Please make sure HAXE_STD_PATH is set to the standard library corresponding to the used compiler version."
					in
					Define.define_value com.defines Define.HlVer hl_ver
				end;
				"hl"
			| Eval ->
				add_std "eval";
				"eval"

	let create_typer_context ctx macros native_libs =
		let com = ctx.com in
		Common.log com ("Classpath: " ^ (String.concat ";" com.class_path));
		let buffer = Buffer.create 64 in
		Buffer.add_string buffer "Defines: ";
		PMap.iter (fun k v -> match v with
			| "1" -> Printf.bprintf buffer "%s;" k
			| _ -> Printf.bprintf buffer "%s=%s;" k v
		) com.defines.values;
		Buffer.truncate buffer (Buffer.length buffer - 1);
		Common.log com (Buffer.contents buffer);
		com.callbacks#run com.error_ext com.callbacks#get_before_typer_create;
		(* Native lib pass 1: Register *)
		let fl = List.map (fun (file,extern) -> NativeLibraryHandler.add_native_lib com file extern) (List.rev native_libs) in
		(* Native lib pass 2: Initialize *)
		List.iter (fun f -> f()) fl;
		Typer.create com macros

	let executable_path() =
		Extc.executable_path()

	let get_std_class_paths () =
		try
			let p = Sys.getenv "HAXE_STD_PATH" in
			let rec loop = function
				| drive :: path :: l ->
					if String.length drive = 1 && ((drive.[0] >= 'a' && drive.[0] <= 'z') || (drive.[0] >= 'A' && drive.[0] <= 'Z')) then
						(drive ^ ":" ^ path) :: loop l
					else
						drive :: loop (path :: l)
				| l ->
					l
			in
			let parts = Str.split_delim (Str.regexp "[;:]") p in
			"" :: List.map Path.add_trailing_slash (loop parts)
		with Not_found ->
			let base_path = Path.get_real_path (try executable_path() with _ -> "./") in
			if Sys.os_type = "Unix" then
				let prefix_path = Filename.dirname base_path in
				let lib_path = Filename.concat prefix_path "lib" in
				let share_path = Filename.concat prefix_path "share" in
				[
					"";
					Path.add_trailing_slash (Filename.concat lib_path "haxe/std");
					Path.add_trailing_slash (Filename.concat lib_path "haxe/extraLibs");
					Path.add_trailing_slash (Filename.concat share_path "haxe/std");
					Path.add_trailing_slash (Filename.concat share_path "haxe/extraLibs");
					Path.add_trailing_slash (Filename.concat base_path "std");
					Path.add_trailing_slash (Filename.concat base_path "extraLibs")
				]
			else
				[
					"";
					Path.add_trailing_slash (Filename.concat base_path "std");
					Path.add_trailing_slash (Filename.concat base_path "extraLibs")
				]

	let setup_common_context ctx =
		let com = ctx.com in
		ctx.com.print <- ctx.comm.write_out;
		Common.define_value com Define.HaxeVer (Printf.sprintf "%.3f" (float_of_int Globals.version /. 1000.));
		Common.raw_define com "haxe3";
		Common.raw_define com "haxe4";
		Common.define_value com Define.Haxe s_version;
		Common.raw_define com "true";
		Common.define_value com Define.Dce "std";
		com.info <- (fun ?(depth=0) ?(from_macro=false) msg p ->
			message ctx (make_compiler_message ~from_macro msg p depth DKCompilerMessage Information)
		);
		com.warning <- (fun ?(depth=0) ?(from_macro=false) w options msg p ->
			match Warning.get_mode w (com.warning_options @ options) with
			| WMEnable ->
				let wobj = Warning.warning_obj w in
				let msg = if wobj.w_generic then
					msg
				else
					Printf.sprintf "(%s) %s" wobj.w_name msg
				in
				message ctx (make_compiler_message ~from_macro msg p depth DKCompilerMessage Warning)
			| WMDisable ->
				()
		);
		com.error_ext <- error_ext ctx;
		com.error <- (fun ?(depth = 0) msg p -> com.error_ext (Error.make_error ~depth (Custom msg) p));
		let filter_messages = (fun keep_errors predicate -> (List.filter (fun cm ->
			(match cm.cm_severity with
			| MessageSeverity.Error -> keep_errors;
			| Information | Warning | Hint -> predicate cm;)
		) (List.rev ctx.messages))) in
		com.get_messages <- (fun () -> (List.map (fun cm ->
			(match cm.cm_severity with
			| MessageSeverity.Error -> die "" __LOC__;
			| Information | Warning | Hint -> cm;)
		) (filter_messages false (fun _ -> true))));
		com.filter_messages <- (fun predicate -> (ctx.messages <- (List.rev (filter_messages true predicate))));
		com.run_command <- run_command ctx;
		com.class_path <- get_std_class_paths ();
		com.std_path <- List.filter (fun p -> ExtString.String.ends_with p "std/" || ExtString.String.ends_with p "std\\") com.class_path

end

let check_defines com =
	if is_next com then begin
		PMap.iter (fun k _ ->
			try
				let reason = Hashtbl.find Define.deprecation_lut k in
				let p = { pfile = "-D " ^ k; pmin = -1; pmax = -1 } in
				com.warning WDeprecatedDefine [] reason p
			with Not_found ->
				()
		) com.defines.values
	end

(** Creates the typer context and types [classes] into it. *)
let do_type ctx mctx actx display_file_dot_path macro_cache_enabled =
	let com = ctx.com in
	let t = Timer.timer ["typing"] in
	let cs = com.cs in
	CommonCache.maybe_add_context_sign cs com "before_init_macros";
	com.stage <- CInitMacrosStart;
	ServerMessage.compiler_stage com;

	let mctx = List.fold_left (fun mctx path ->
		Some (MacroContext.call_init_macro ctx.com mctx path)
	) mctx (List.rev actx.config_macros) in
	com.stage <- CInitMacrosDone;
	ServerMessage.compiler_stage com;
	MacroContext.macro_enable_cache := macro_cache_enabled;

	let macros = match mctx with None -> None | Some mctx -> mctx.g.macros in
	let tctx = Setup.create_typer_context ctx macros actx.native_libs in
	let display_file_dot_path = DisplayProcessing.maybe_load_display_file_before_typing tctx display_file_dot_path in
	check_defines ctx.com;
	CommonCache.lock_signature com "after_init_macros";
<<<<<<< HEAD
	Option.may (fun mctx -> MacroContext.finalize_macro_api tctx mctx) mctx;

	(try begin
		com.callbacks#run com.callbacks#get_after_init_macros;

		run_or_diagnose ctx (fun () ->
			if com.display.dms_kind <> DMNone then DisplayTexpr.check_display_file tctx cs;
			List.iter (fun cpath -> ignore(tctx.Typecore.g.Typecore.do_load_module tctx cpath null_pos)) (List.rev actx.classes);
			Finalization.finalize tctx;
		) ();
	end with TypeloadParse.DisplayInMacroBlock ->
		ignore(DisplayProcessing.load_display_module_in_macro tctx display_file_dot_path true)
	);

=======
	com.callbacks#run com.error_ext com.callbacks#get_after_init_macros;
	run_or_diagnose ctx (fun () ->
		if com.display.dms_kind <> DMNone then DisplayTexpr.check_display_file tctx cs;
		List.iter (fun cpath -> ignore(tctx.Typecore.g.Typecore.do_load_module tctx cpath null_pos)) (List.rev actx.classes);
		Finalization.finalize tctx;
	) ();
>>>>>>> 44e02592
	com.stage <- CTypingDone;
	ServerMessage.compiler_stage com;
	(* If we are trying to find references, let's syntax-explore everything we know to check for the
		identifier we are interested in. We then type only those modules that contain the identifier. *)
	begin match com.display.dms_kind with
		| (DMUsage _ | DMImplementation) -> FindReferences.find_possible_references tctx cs;
		| _ -> ()
	end;
	t();
	(tctx, display_file_dot_path)

let finalize_typing ctx tctx =
	let t = Timer.timer ["finalize"] in
	let com = ctx.com in
	com.stage <- CFilteringStart;
	ServerMessage.compiler_stage com;
	let main, types, modules = run_or_diagnose ctx Finalization.generate tctx in
	com.main <- main;
	com.types <- types;
	com.modules <- modules;
	t()

let filter ctx tctx =
	let t = Timer.timer ["filters"] in
	DeprecationCheck.run ctx.com;
	Filters.run tctx ctx.com.main;
	t()

let compile ctx actx callbacks =
	let com = ctx.com in
	(* Set up display configuration *)
	DisplayProcessing.process_display_configuration ctx;
	let display_file_dot_path = DisplayProcessing.process_display_file com actx in
	let macro_cache_enabled = !MacroContext.macro_enable_cache in
	MacroContext.macro_enable_cache := true;
	let mctx = match com.platform with
		| CustomTarget name ->
			begin try
				Some (MacroContext.call_init_macro com None (Printf.sprintf "%s.Init.init()" name))
			with (Error.Error { err_message = Module_not_found ([pack],"Init") }) when pack = name ->
				(* ignore if <target_name>.Init doesn't exist *)
				None
			end
		| _ ->
			None
		in
	(* Initialize target: This allows access to the appropriate std packages and sets the -D defines. *)
	let ext = Setup.initialize_target ctx com actx in
	update_platform_config com; (* make sure to adapt all flags changes defined after platform *)
	callbacks.after_target_init ctx;
	let t = Timer.timer ["init"] in
	List.iter (fun f -> f()) (List.rev (actx.pre_compilation));
	t();
	com.stage <- CInitialized;
	ServerMessage.compiler_stage com;
	if actx.classes = [([],"Std")] && not actx.force_typing then begin
		if actx.cmds = [] && not actx.did_something then actx.raise_usage();
	end else begin
		(* Actual compilation starts here *)
		let (tctx,display_file_dot_path) = do_type ctx mctx actx display_file_dot_path macro_cache_enabled in
		DisplayProcessing.handle_display_after_typing ctx tctx display_file_dot_path;
		finalize_typing ctx tctx;
		DisplayProcessing.handle_display_after_finalization ctx tctx display_file_dot_path;
		filter ctx tctx;
		if ctx.has_error then raise Abort;
		Generate.check_auxiliary_output com actx;
		com.stage <- CGenerationStart;
		ServerMessage.compiler_stage com;
		if not actx.no_output then Generate.generate ctx tctx ext actx;
		com.stage <- CGenerationDone;
		ServerMessage.compiler_stage com;
	end;
	Sys.catch_break false;
	com.callbacks#run com.error_ext com.callbacks#get_after_generation;
	if not actx.no_output then begin
		List.iter (fun c ->
			let r = run_command ctx c in
			if r <> 0 then failwith ("Command failed with error " ^ string_of_int r)
		) (List.rev actx.cmds)
	end

let compile_safe ctx f =
	let com = ctx.com in
try
	f ()
with
	| Abort ->
		()
	| Error.Fatal_error err ->
		error_ext ctx err
	| Common.Abort err ->
		error_ext ctx err
	| Lexer.Error (m,p) ->
		error ctx (Lexer.error_msg m) p
	| Parser.Error (m,p) ->
		error ctx (Parser.error_msg m) p
	| Typecore.Forbid_package ((pack,m,p),pl,pf)  ->
		if !Parser.display_mode <> DMNone && ctx.has_next then begin
			ctx.has_error <- false;
			ctx.messages <- [];
		end else begin
			error ctx (Printf.sprintf "You cannot access the %s package while %s (for %s)" pack (if pf = "macro" then "in a macro" else "targeting " ^ pf) (s_type_path m) ) p;
			List.iter (error ~depth:1 ctx (Error.compl_msg "referenced here")) (List.rev pl);
		end
	| Error.Error err ->
		error_ext ctx err
	| Generic.Generic_Exception(m,p) ->
		error ctx m p
	| Arg.Bad msg ->
		error ctx ("Error: " ^ msg) null_pos
	| Failure msg when not Helper.is_debug_run ->
		error ctx ("Error: " ^ msg) null_pos
	| Helper.HelpMessage msg ->
		com.info msg null_pos
	| Parser.TypePath (p,c,is_import,pos) ->
		DisplayOutput.handle_type_path_exception ctx p c is_import pos
	| Parser.SyntaxCompletion(kind,subj) ->
		DisplayOutput.handle_syntax_completion com kind subj;
		error ctx ("Error: No completion point was found") null_pos
	| DisplayException.DisplayException dex ->
		DisplayOutput.handle_display_exception ctx dex
	| Out_of_memory | EvalExceptions.Sys_exit _ | Hlinterp.Sys_exit _ | DisplayProcessingGlobals.Completion _ as exc ->
		(* We don't want these to be caught by the catchall below *)
		raise exc
	| e when (try Sys.getenv "OCAMLRUNPARAM" <> "b" with _ -> true) && not Helper.is_debug_run ->
		error ctx (Printexc.to_string e) null_pos

let finalize ctx =
	ctx.comm.flush ctx;
	(* In server mode any open libs are closed by the lib_build_task. In offline mode
		we should do it here to be safe. *)
	if not ctx.comm.is_server then begin
		List.iter (fun lib -> lib#close) ctx.com.native_libs.java_libs;
		List.iter (fun lib -> lib#close) ctx.com.native_libs.net_libs;
		List.iter (fun lib -> lib#close) ctx.com.native_libs.swf_libs;
	end

let catch_completion_and_exit ctx callbacks run =
	try
		run ctx;
		if ctx.has_error then 1 else 0
	with
		| DisplayProcessingGlobals.Completion str ->
			callbacks.after_compilation ctx;
			ServerMessage.completion str;
			ctx.comm.write_err str;
			0
		| EvalExceptions.Sys_exit i | Hlinterp.Sys_exit i ->
			if i <> 0 then ctx.has_error <- true;
			finalize ctx;
			i

let process_actx ctx actx =
	DisplayProcessing.process_display_arg ctx actx;
	List.iter (fun s ->
		ctx.com.warning WDeprecated [] s null_pos
	) actx.deprecations;
	if defined ctx.com NoDeprecationWarnings then begin
		ctx.com.warning_options <- [{wo_warning = WDeprecated; wo_mode = WMDisable}] :: ctx.com.warning_options
	end

let compile_ctx callbacks ctx =
	let run ctx =
		callbacks.before_anything ctx;
		Setup.setup_common_context ctx;
		compile_safe ctx (fun () ->
			let actx = Args.parse_args ctx.com in
			process_actx ctx actx;
			compile ctx actx callbacks;
		);
		finalize ctx;
		callbacks.after_compilation ctx;
	in
	if ctx.has_error then begin
		finalize ctx;
		1 (* can happen if process_params fails already *)
	end else
		catch_completion_and_exit ctx callbacks run

let create_context comm cs compilation_step params = {
	com = Common.create compilation_step cs version params;
	messages = [];
	has_next = false;
	has_error = false;
	comm = comm;
}

module HighLevel = struct
	let add_libs libs args cs has_display =
		let global_repo = List.exists (fun a -> a = "--haxelib-global") args in
		let fail msg =
			raise (Arg.Bad msg)
		in
		let call_haxelib() =
			let t = Timer.timer ["haxelib"] in
			let cmd = "haxelib" ^ (if global_repo then " --global" else "") ^ " path " ^ String.concat " " libs in
			let pin, pout, perr = Unix.open_process_full cmd (Unix.environment()) in
			let lines = Std.input_list pin in
			let err = Std.input_list perr in
			let ret = Unix.close_process_full (pin,pout,perr) in
			if ret <> Unix.WEXITED 0 then fail (match lines, err with
				| [], [] -> "Failed to call haxelib (command not found ?)"
				| [], [s] when ExtString.String.ends_with (ExtString.String.strip s) "Module not found: path" -> "The haxelib command has been strip'ed, please install it again"
				| _ -> String.concat "\n" (lines@err));
			t();
			lines
		in
		match libs with
		| [] ->
			[]
		| _ ->
			let lines =
				try
					(* if we are compiling, really call haxelib since library path might have changed *)
					if not has_display then raise Not_found;
					cs#find_haxelib libs
				with Not_found -> try
					let lines = call_haxelib() in
					cs#cache_haxelib libs lines;
					lines
				with Unix.Unix_error(code,msg,arg) ->
					fail ((Printf.sprintf "%s (%s)" (Unix.error_message code) arg))
			in
			let lines = List.fold_left (fun acc l ->
				let l = ExtString.String.strip l in
				if l = "" then
					acc
				else if l.[0] <> '-' then
					"-cp" :: l :: acc
				else match (try ExtString.String.split l " " with _ -> l, "") with
				| ("-L",dir) ->
					"--neko-lib-path" :: (String.sub l 3 (String.length l - 3)) :: acc
				| param, value ->
					let acc = if value <> "" then value :: acc else acc in
					let acc = param :: acc in
					acc
			) [] (List.rev lines) in
			lines

	(* Returns a list of contexts, but doesn't do anything yet *)
	let process_params server_api create each_params has_display is_server pl =
		let curdir = Unix.getcwd () in
		let added_libs = Hashtbl.create 0 in
		let server_mode = ref SMNone in
		let create_context args =
			let ctx = create (server_api.on_context_create()) args in
			(* --cwd triggers immediately, so let's reset *)
			Unix.chdir curdir;
			ctx
		in
		let rec find_subsequent_libs acc args = match args with
		| ("-L" | "--library" | "-lib") :: name :: args ->
			find_subsequent_libs (name :: acc) args
		| _ ->
			List.rev acc,args
		in
		let rec loop acc = function
			| [] ->
				[],Some (create_context (!each_params @ (List.rev acc)))
			| "--next" :: l when acc = [] -> (* skip empty --next *)
				loop [] l
			| "--next" :: l ->
				let ctx = create_context (!each_params @ (List.rev acc)) in
				ctx.has_next <- true;
				l,Some ctx
			| "--each" :: l ->
				each_params := List.rev acc;
				loop [] l
			| "--cwd" :: dir :: l | "-C" :: dir :: l ->
				(* we need to change it immediately since it will affect hxml loading *)
				(try Unix.chdir dir with _ -> raise (Arg.Bad ("Invalid directory: " ^ dir)));
				(* Push the --cwd arg so the arg processor know we did something. *)
				loop (dir :: "--cwd" :: acc) l
			| "--connect" :: hp :: l ->
				if is_server then
					(* If we are already connected, ignore (issue #10813) *)
					loop acc l
				else begin
					let host, port = Helper.parse_host_port hp in
					server_api.do_connect host port ((List.rev acc) @ l);
					[],None
				end
			| "--server-connect" :: hp :: l ->
				server_mode := SMConnect hp;
				loop acc l
			| ("--server-listen" | "--wait") :: hp :: l ->
				server_mode := SMListen hp;
				loop acc l
			| "--run" :: cl :: args ->
				let acc = cl :: "-x" :: acc in
				let ctx = create_context (!each_params @ (List.rev acc)) in
				ctx.com.sys_args <- args;
				[],Some ctx
			| ("-L" | "--library" | "-lib") :: name :: args ->
				let libs,args = find_subsequent_libs [name] args in
				let libs = List.filter (fun l -> not (Hashtbl.mem added_libs l)) libs in
				List.iter (fun l -> Hashtbl.add added_libs l ()) libs;
				let lines = add_libs libs pl server_api.cache has_display in
				loop acc (lines @ args)
			| ("--jvm" | "--java" | "-java" as arg) :: dir :: args ->
				loop_lib arg dir "hxjava" acc args
			| ("--cs" | "-cs" as arg) :: dir :: args ->
				loop_lib arg dir "hxcs" acc args
			| arg :: l ->
				match List.rev (ExtString.String.nsplit arg ".") with
				| "hxml" :: _ :: _ when (match acc with "-cmd" :: _ | "--cmd" :: _ -> false | _ -> true) ->
					let acc, l = (try acc, Helper.parse_hxml arg @ l with Not_found -> (arg ^ " (file not found)") :: acc, l) in
					loop acc l
				| _ ->
					loop (arg :: acc) l
		and loop_lib arg dir lib acc args =
			loop (dir :: arg :: acc) ("-lib" :: lib :: args)
		in
		let args,ctx = loop [] pl in
		args,!server_mode,ctx

	let execute_ctx server_api ctx server_mode =
		begin match server_mode with
		| SMListen hp ->
			(* parse for com.verbose *)
			ignore(Args.parse_args ctx.com);
			let accept = match hp with
			| "stdio" ->
				server_api.init_wait_stdio()
			| _ ->
				let host, port = Helper.parse_host_port hp in
				server_api.init_wait_socket host port
			in
			server_api.wait_loop ctx.com.verbose accept
		| SMConnect hp ->
			ignore(Args.parse_args ctx.com);
			let host, port = Helper.parse_host_port hp in
			let accept = server_api.init_wait_connect host port in
			server_api.wait_loop ctx.com.verbose accept
		| SMNone ->
			compile_ctx server_api.callbacks ctx
		end

	let entry server_api comm args =
		let create = create_context comm server_api.cache in
		let each_args = ref [] in
		let has_display = ref false in
		(* put --display in front if it was last parameter *)
		let args = match List.rev args with
			| file :: "--display" :: pl when file <> "memory" ->
				has_display := true;
				"--display" :: file :: List.rev pl
			| _ ->
				args
		in
		let rec loop args =
			let args,server_mode,ctx = try
				process_params server_api create each_args !has_display comm.is_server args
			with Arg.Bad msg ->
				let ctx = create 0 args in
				error ctx ("Error: " ^ msg) null_pos;
				[],SMNone,Some ctx
			in
			let code = match ctx with
				| Some ctx ->
					execute_ctx server_api ctx server_mode
				| None ->
					(* caused by --connect *)
					0
			in
			if code = 0 && args <> [] && not !has_display then
				loop args
			else
				code
		in
		let code = loop args in
		comm.exit code
end<|MERGE_RESOLUTION|>--- conflicted
+++ resolved
@@ -290,12 +290,9 @@
 	let display_file_dot_path = DisplayProcessing.maybe_load_display_file_before_typing tctx display_file_dot_path in
 	check_defines ctx.com;
 	CommonCache.lock_signature com "after_init_macros";
-<<<<<<< HEAD
 	Option.may (fun mctx -> MacroContext.finalize_macro_api tctx mctx) mctx;
-
 	(try begin
-		com.callbacks#run com.callbacks#get_after_init_macros;
-
+		com.callbacks#run com.error_ext com.callbacks#get_after_init_macros;
 		run_or_diagnose ctx (fun () ->
 			if com.display.dms_kind <> DMNone then DisplayTexpr.check_display_file tctx cs;
 			List.iter (fun cpath -> ignore(tctx.Typecore.g.Typecore.do_load_module tctx cpath null_pos)) (List.rev actx.classes);
@@ -304,15 +301,6 @@
 	end with TypeloadParse.DisplayInMacroBlock ->
 		ignore(DisplayProcessing.load_display_module_in_macro tctx display_file_dot_path true)
 	);
-
-=======
-	com.callbacks#run com.error_ext com.callbacks#get_after_init_macros;
-	run_or_diagnose ctx (fun () ->
-		if com.display.dms_kind <> DMNone then DisplayTexpr.check_display_file tctx cs;
-		List.iter (fun cpath -> ignore(tctx.Typecore.g.Typecore.do_load_module tctx cpath null_pos)) (List.rev actx.classes);
-		Finalization.finalize tctx;
-	) ();
->>>>>>> 44e02592
 	com.stage <- CTypingDone;
 	ServerMessage.compiler_stage com;
 	(* If we are trying to find references, let's syntax-explore everything we know to check for the
