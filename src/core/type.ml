--- conflicted
+++ resolved
@@ -17,3260 +17,6 @@
 	Foundation, Inc., 51 Franklin Street, Fifth Floor, Boston, MA  02110-1301, USA.
  *)
 
-<<<<<<< HEAD
-open Ast
-open Globals
-
-type field_kind =
-	| Var of var_kind
-	| Method of method_kind
-
-and var_kind = {
-	v_read : var_access;
-	v_write : var_access;
-}
-
-and var_access =
-	| AccNormal
-	| AccNo             (* can't be accessed outside of the class itself and its subclasses *)
-	| AccNever          (* can't be accessed, even in subclasses *)
-	| AccCtor           (* can only be accessed from the constructor *)
-	| AccResolve        (* call resolve("field") when accessed *)
-	| AccCall           (* perform a method call when accessed *)
-	| AccInline         (* similar to Normal but inline when accessed *)
-	| AccRequire of string * string option (* set when @:require(cond) fails *)
-
-and method_kind =
-	| MethNormal
-	| MethInline
-	| MethDynamic
-	| MethMacro
-
-type module_check_policy =
-	| NoCheckFileTimeModification
-	| CheckFileContentModification
-	| NoCheckDependencies
-	| NoCheckShadowing
-
-type t =
-	| TMono of tmono
-	| TEnum of tenum * tparams
-	| TInst of tclass * tparams
-	| TType of tdef * tparams
-	| TFun of tsignature
-	| TAnon of tanon
-	| TDynamic of t
-	| TLazy of tlazy ref
-	| TAbstract of tabstract * tparams
-
-and tmono_constraint =
-	| CStructure of t * tanon
-	| CTypes of t list
-
-and tmono = {
-	mutable tm_type : t option;
-	mutable tm_constraint : (tmono_constraint * string * pos) option;
-}
-
-and tlazy =
-	| LAvailable of t
-	| LProcessing of (unit -> t)
-	| LWait of (unit -> t)
-
-and tsignature = (string * bool * t) list * t
-
-and tparams = t list
-
-and type_params = (string * t) list
-
-and tconstant =
-	| TInt of int32
-	| TFloat of string
-	| TString of string
-	| TBool of bool
-	| TNull
-	| TThis
-	| TSuper
-
-and tvar_extra = (type_params * texpr option) option
-
-and tvar_origin =
-	| TVOLocalVariable
-	| TVOArgument
-	| TVOForVariable
-	| TVOPatternVariable
-	| TVOCatchVariable
-	| TVOLocalFunction
-
-and tvar_kind =
-	| VUser of tvar_origin
-	| VGenerated
-	| VInlined
-	| VInlinedConstructorVariable
-	| VExtractorVariable
-
-and tvar = {
-	mutable v_id : int;
-	mutable v_name : string;
-	mutable v_type : t;
-	mutable v_kind : tvar_kind;
-	mutable v_capture : bool;
-	mutable v_final : bool;
-	mutable v_extra : tvar_extra;
-	mutable v_meta : metadata;
-	v_pos : pos;
-}
-
-and tfunc = {
-	tf_args : (tvar * texpr option) list;
-	tf_type : t;
-	tf_expr : texpr;
-}
-
-and anon_status =
-	| Closed
-	| Opened
-	| Const
-	| Extend of t list
-	| Statics of tclass
-	| EnumStatics of tenum
-	| AbstractStatics of tabstract
-
-and tanon = {
-	mutable a_fields : (string, tclass_field) PMap.t;
-	a_status : anon_status ref;
-}
-
-and texpr_expr =
-	| TConst of tconstant
-	| TLocal of tvar
-	| TArray of texpr * texpr
-	| TBinop of Ast.binop * texpr * texpr
-	| TField of texpr * tfield_access
-	| TTypeExpr of module_type
-	| TParenthesis of texpr
-	| TObjectDecl of ((string * pos * quote_status) * texpr) list
-	| TArrayDecl of texpr list
-	| TCall of texpr * texpr list
-	| TNew of tclass * tparams * texpr list
-	| TUnop of Ast.unop * Ast.unop_flag * texpr
-	| TFunction of tfunc
-	| TVar of tvar * texpr option
-	| TBlock of texpr list
-	| TFor of tvar * texpr * texpr
-	| TIf of texpr * texpr * texpr option
-	| TWhile of texpr * texpr * Ast.while_flag
-	| TSwitch of texpr * (texpr list * texpr) list * texpr option
-	| TTry of texpr * (tvar * texpr) list
-	| TReturn of texpr option
-	| TBreak
-	| TContinue
-	| TThrow of texpr
-	| TCast of texpr * module_type option
-	| TMeta of metadata_entry * texpr
-	| TEnumParameter of texpr * tenum_field * int
-	| TEnumIndex of texpr
-	| TIdent of string
-
-and tfield_access =
-	| FInstance of tclass * tparams * tclass_field
-	| FStatic of tclass * tclass_field
-	| FAnon of tclass_field
-	| FDynamic of string
-	| FClosure of (tclass * tparams) option * tclass_field (* None class = TAnon *)
-	| FEnum of tenum * tenum_field
-
-and texpr = {
-	eexpr : texpr_expr;
-	etype : t;
-	epos : pos;
-}
-
-and tclass_field = {
-	mutable cf_name : string;
-	mutable cf_type : t;
-	cf_pos : pos;
-	cf_name_pos : pos;
-	mutable cf_doc : Ast.documentation;
-	mutable cf_meta : metadata;
-	mutable cf_kind : field_kind;
-	mutable cf_params : type_params;
-	mutable cf_expr : texpr option;
-	mutable cf_expr_unoptimized : tfunc option;
-	mutable cf_overloads : tclass_field list;
-	mutable cf_flags : int;
-}
-
-and tclass_kind =
-	| KNormal
-	| KTypeParameter of t list
-	| KExpr of Ast.expr
-	| KGeneric
-	| KGenericInstance of tclass * tparams
-	| KMacroType
-	| KGenericBuild of class_field list
-	| KAbstractImpl of tabstract
-
-and metadata = Ast.metadata
-
-and tinfos = {
-	mt_path : path;
-	mt_module : module_def;
-	mt_pos : pos;
-	mt_name_pos : pos;
-	mt_private : bool;
-	mt_doc : Ast.documentation;
-	mutable mt_meta : metadata;
-	mt_params : type_params;
-	mutable mt_using : (tclass * pos) list;
-}
-
-and tclass = {
-	mutable cl_path : path;
-	mutable cl_module : module_def;
-	mutable cl_pos : pos;
-	mutable cl_name_pos : pos;
-	mutable cl_private : bool;
-	mutable cl_doc : Ast.documentation;
-	mutable cl_meta : metadata;
-	mutable cl_params : type_params;
-	mutable cl_using : (tclass * pos) list;
-	(* do not insert any fields above *)
-	mutable cl_kind : tclass_kind;
-	mutable cl_extern : bool;
-	mutable cl_final : bool;
-	mutable cl_interface : bool;
-	mutable cl_super : (tclass * tparams) option;
-	mutable cl_implements : (tclass * tparams) list;
-	mutable cl_fields : (string, tclass_field) PMap.t;
-	mutable cl_statics : (string, tclass_field) PMap.t;
-	mutable cl_ordered_statics : tclass_field list;
-	mutable cl_ordered_fields : tclass_field list;
-	mutable cl_dynamic : t option;
-	mutable cl_array_access : t option;
-	mutable cl_constructor : tclass_field option;
-	mutable cl_init : texpr option;
-	mutable cl_overrides : tclass_field list;
-
-	mutable cl_build : unit -> build_state;
-	mutable cl_restore : unit -> unit;
-	(*
-		These are classes which directly extend or directly implement this class.
-		Populated automatically in post-processing step (Filters.run)
-	*)
-	mutable cl_descendants : tclass list;
-}
-
-and tenum_field = {
-	ef_name : string;
-	mutable ef_type : t;
-	ef_pos : pos;
-	ef_name_pos : pos;
-	ef_doc : Ast.documentation;
-	ef_index : int;
-	mutable ef_params : type_params;
-	mutable ef_meta : metadata;
-}
-
-and tenum = {
-	mutable e_path : path;
-	e_module : module_def;
-	e_pos : pos;
-	e_name_pos : pos;
-	e_private : bool;
-	e_doc : Ast.documentation;
-	mutable e_meta : metadata;
-	mutable e_params : type_params;
-	mutable e_using : (tclass * pos) list;
-	(* do not insert any fields above *)
-	e_type : tdef;
-	mutable e_extern : bool;
-	mutable e_constrs : (string , tenum_field) PMap.t;
-	mutable e_names : string list;
-}
-
-and tdef = {
-	t_path : path;
-	t_module : module_def;
-	t_pos : pos;
-	t_name_pos : pos;
-	t_private : bool;
-	t_doc : Ast.documentation;
-	mutable t_meta : metadata;
-	mutable t_params : type_params;
-	mutable t_using : (tclass * pos) list;
-	(* do not insert any fields above *)
-	mutable t_type : t;
-}
-
-and tabstract = {
-	mutable a_path : path;
-	a_module : module_def;
-	a_pos : pos;
-	a_name_pos : pos;
-	a_private : bool;
-	a_doc : Ast.documentation;
-	mutable a_meta : metadata;
-	mutable a_params : type_params;
-	mutable a_using : (tclass * pos) list;
-	(* do not insert any fields above *)
-	mutable a_ops : (Ast.binop * tclass_field) list;
-	mutable a_unops : (Ast.unop * unop_flag * tclass_field) list;
-	mutable a_impl : tclass option;
-	mutable a_this : t;
-	mutable a_from : t list;
-	mutable a_from_field : (t * tclass_field) list;
-	mutable a_to : t list;
-	mutable a_to_field : (t * tclass_field) list;
-	mutable a_array : tclass_field list;
-	mutable a_read : tclass_field option;
-	mutable a_write : tclass_field option;
-}
-
-and module_type =
-	| TClassDecl of tclass
-	| TEnumDecl of tenum
-	| TTypeDecl of tdef
-	| TAbstractDecl of tabstract
-
-and module_def = {
-	m_id : int;
-	m_path : path;
-	mutable m_types : module_type list;
-	m_extra : module_def_extra;
-}
-
-and module_def_display = {
-	mutable m_inline_calls : (pos * pos) list; (* calls whatever is at pos1 from pos2 *)
-	mutable m_type_hints : (pos * pos) list;
-}
-
-and module_def_extra = {
-	m_file : string;
-	m_sign : string;
-	m_display : module_def_display;
-	mutable m_check_policy : module_check_policy list;
-	mutable m_time : float;
-	mutable m_dirty : path option;
-	mutable m_added : int;
-	mutable m_mark : int;
-	mutable m_deps : (int,module_def) PMap.t;
-	mutable m_processed : int;
-	mutable m_kind : module_kind;
-	mutable m_binded_res : (string, string) PMap.t;
-	mutable m_if_feature : (string *(tclass * tclass_field * bool)) list;
-	mutable m_features : (string,bool) Hashtbl.t;
-}
-
-and module_kind =
-	| MCode
-	| MMacro
-	| MFake
-	| MExtern
-	| MImport
-
-and build_state =
-	| Built
-	| Building of tclass list
-	| BuildMacro of (unit -> unit) list ref
-
-type basic_types = {
-	mutable tvoid : t;
-	mutable tint : t;
-	mutable tfloat : t;
-	mutable tbool : t;
-	mutable tnull : t -> t;
-	mutable tstring : t;
-	mutable tarray : t -> t;
-}
-
-type class_field_scope =
-	| CFSStatic
-	| CFSMember
-	| CFSConstructor
-
-type flag_tclass_field =
-	| CfPublic
-	| CfExtern (* This is only set if the field itself is extern, not just the class. *)
-	| CfFinal
-	| CfModifiesThis (* This is set for methods which reassign `this`. E.g. `this = value` *)
-
-let unify_ref : (t -> t -> unit) ref = ref (fun _ _ -> ())
-let monomorph_create_ref : (unit -> tmono) ref = ref (fun _ -> assert false)
-let monomorph_bind_ref : (tmono -> t -> unit) ref = ref (fun _ _ -> ())
-
-(* Flags *)
-
-let has_flag flags flag =
-	flags land (1 lsl flag) > 0
-
-let set_flag flags flag =
-	flags lor (1 lsl flag)
-
-let unset_flag flags flag =
-	flags land (lnot (1 lsl flag))
-
-let int_of_class_field_flag (flag : flag_tclass_field) =
-	Obj.magic flag
-
-let add_class_field_flag cf (flag : flag_tclass_field) =
-	cf.cf_flags <- set_flag cf.cf_flags (int_of_class_field_flag flag)
-
-let remove_class_field_flag cf (flag : flag_tclass_field) =
-	cf.cf_flags <- unset_flag cf.cf_flags (int_of_class_field_flag flag)
-
-let has_class_field_flag cf (flag : flag_tclass_field) =
-	has_flag cf.cf_flags (int_of_class_field_flag flag)
-
-(* ======= General utility ======= *)
-
-let alloc_var =
-	let uid = ref 0 in
-	(fun kind n t p ->
-		incr uid;
-		{
-			v_kind = kind;
-			v_name = n;
-			v_type = t;
-			v_id = !uid;
-			v_capture = false;
-			v_final = (match kind with VUser TVOLocalFunction -> true | _ -> false);
-			v_extra = None;
-			v_meta = [];
-			v_pos = p
-		}
-	)
-
-let alloc_mid =
-	let mid = ref 0 in
-	(fun() -> incr mid; !mid)
-
-let mk e t p = { eexpr = e; etype = t; epos = p }
-
-let mk_block e =
-	match e.eexpr with
-	| TBlock _ -> e
-	| _ -> mk (TBlock [e]) e.etype e.epos
-
-let mk_cast e t p = mk (TCast(e,None)) t p
-
-let null t p = mk (TConst TNull) t p
-
-let mk_mono() = TMono (!monomorph_create_ref ())
-
-let rec t_dynamic = TDynamic t_dynamic
-
-let mk_anon fl = TAnon { a_fields = fl; a_status = ref Closed; }
-
-(* We use this for display purposes because otherwise we never see the Dynamic type that
-   is defined in StdTypes.hx. This is set each time a typer is created, but this is fine
-   because Dynamic is the same in all contexts. If this ever changes we'll have to review
-   how we handle this. *)
-let t_dynamic_def = ref t_dynamic
-
-let tfun pl r = TFun (List.map (fun t -> "",false,t) pl,r)
-
-let fun_args l = List.map (fun (a,c,t) -> a, c <> None, t) l
-
-let mk_class m path pos name_pos =
-	{
-		cl_path = path;
-		cl_module = m;
-		cl_pos = pos;
-		cl_name_pos = name_pos;
-		cl_doc = None;
-		cl_meta = [];
-		cl_private = false;
-		cl_kind = KNormal;
-		cl_extern = false;
-		cl_final = false;
-		cl_interface = false;
-		cl_params = [];
-		cl_using = [];
-		cl_super = None;
-		cl_implements = [];
-		cl_fields = PMap.empty;
-		cl_ordered_statics = [];
-		cl_ordered_fields = [];
-		cl_statics = PMap.empty;
-		cl_dynamic = None;
-		cl_array_access = None;
-		cl_constructor = None;
-		cl_init = None;
-		cl_overrides = [];
-		cl_build = (fun() -> Built);
-		cl_restore = (fun() -> ());
-		cl_descendants = [];
-	}
-
-let module_extra file sign time kind policy =
-	{
-		m_file = file;
-		m_sign = sign;
-		m_display = {
-			m_inline_calls = [];
-			m_type_hints = [];
-		};
-		m_dirty = None;
-		m_added = 0;
-		m_mark = 0;
-		m_time = time;
-		m_processed = 0;
-		m_deps = PMap.empty;
-		m_kind = kind;
-		m_binded_res = PMap.empty;
-		m_if_feature = [];
-		m_features = Hashtbl.create 0;
-		m_check_policy = policy;
-	}
-
-
-let mk_field name ?(public = true) t p name_pos = {
-	cf_name = name;
-	cf_type = t;
-	cf_pos = p;
-	cf_name_pos = name_pos;
-	cf_doc = None;
-	cf_meta = [];
-	cf_kind = Var { v_read = AccNormal; v_write = AccNormal };
-	cf_expr = None;
-	cf_expr_unoptimized = None;
-	cf_params = [];
-	cf_overloads = [];
-	cf_flags = if public then set_flag 0 (int_of_class_field_flag CfPublic) else 0;
-}
-
-let null_module = {
-		m_id = alloc_mid();
-		m_path = [] , "";
-		m_types = [];
-		m_extra = module_extra "" "" 0. MFake [];
-	}
-
-let null_class =
-	let c = mk_class null_module ([],"") null_pos null_pos in
-	c.cl_private <- true;
-	c
-
-let null_field = mk_field "" t_dynamic null_pos null_pos
-
-let null_abstract = {
-	a_path = ([],"");
-	a_module = null_module;
-	a_pos = null_pos;
-	a_name_pos = null_pos;
-	a_private = true;
-	a_doc = None;
-	a_meta = [];
-	a_params = [];
-	a_using = [];
-	a_ops = [];
-	a_unops = [];
-	a_impl = None;
-	a_this = t_dynamic;
-	a_from = [];
-	a_from_field = [];
-	a_to = [];
-	a_to_field = [];
-	a_array = [];
-	a_read = None;
-	a_write = None;
-}
-
-let add_dependency m mdep =
-	if m != null_module && m != mdep then m.m_extra.m_deps <- PMap.add mdep.m_id mdep m.m_extra.m_deps
-
-let arg_name (a,_) = a.v_name
-
-let t_infos t : tinfos =
-	match t with
-	| TClassDecl c -> Obj.magic c
-	| TEnumDecl e -> Obj.magic e
-	| TTypeDecl t -> Obj.magic t
-	| TAbstractDecl a -> Obj.magic a
-
-let t_path t = (t_infos t).mt_path
-
-let rec is_parent csup c =
-	if c == csup || List.exists (fun (i,_) -> is_parent csup i) c.cl_implements then
-		true
-	else match c.cl_super with
-		| None -> false
-		| Some (c,_) -> is_parent csup c
-
-let add_descendant c descendant =
-	c.cl_descendants <- descendant :: c.cl_descendants
-
-let lazy_type f =
-	match !f with
-	| LAvailable t -> t
-	| LProcessing f | LWait f -> f()
-
-let lazy_available t = LAvailable t
-let lazy_processing f = LProcessing f
-let lazy_wait f = LWait f
-
-let map loop t =
-	match t with
-	| TMono r ->
-		(match r.tm_type with
-		| None -> t
-		| Some t -> loop t) (* erase*)
-	| TEnum (_,[]) | TInst (_,[]) | TType (_,[]) ->
-		t
-	| TEnum (e,tl) ->
-		TEnum (e, List.map loop tl)
-	| TInst (c,tl) ->
-		TInst (c, List.map loop tl)
-	| TType (t2,tl) ->
-		TType (t2,List.map loop tl)
-	| TAbstract (a,tl) ->
-		TAbstract (a,List.map loop tl)
-	| TFun (tl,r) ->
-		TFun (List.map (fun (s,o,t) -> s, o, loop t) tl,loop r)
-	| TAnon a ->
-		let fields = PMap.map (fun f -> { f with cf_type = loop f.cf_type }) a.a_fields in
-		begin match !(a.a_status) with
-			| Opened ->
-				a.a_fields <- fields;
-				t
-			| _ ->
-				TAnon {
-					a_fields = fields;
-					a_status = a.a_status;
-				}
-		end
-	| TLazy f ->
-		let ft = lazy_type f in
-		let ft2 = loop ft in
-		if ft == ft2 then t else ft2
-	| TDynamic t2 ->
-		if t == t2 then	t else TDynamic (loop t2)
-
-let duplicate t =
-	let monos = ref [] in
-	let rec loop t =
-		match t with
-		| TMono { tm_type = None } ->
-			(try
-				List.assq t !monos
-			with Not_found ->
-				let m = mk_mono() in
-				monos := (t,m) :: !monos;
-				m)
-		| _ ->
-			map loop t
-	in
-	loop t
-
-exception ApplyParamsRecursion
-
-(* substitute parameters with other types *)
-let apply_params ?stack cparams params t =
-	match cparams with
-	| [] -> t
-	| _ ->
-	let rec loop l1 l2 =
-		match l1, l2 with
-		| [] , [] -> []
-		| (x,TLazy f) :: l1, _ -> loop ((x,lazy_type f) :: l1) l2
-		| (_,t1) :: l1 , t2 :: l2 -> (t1,t2) :: loop l1 l2
-		| _ -> assert false
-	in
-	let subst = loop cparams params in
-	let rec loop t =
-		try
-			List.assq t subst
-		with Not_found ->
-		match t with
-		| TMono r ->
-			(match r.tm_type with
-			| None -> t
-			| Some t -> loop t)
-		| TEnum (e,tl) ->
-			(match tl with
-			| [] -> t
-			| _ -> TEnum (e,List.map loop tl))
-		| TType (t2,tl) ->
-			(match tl with
-			| [] -> t
-			| _ ->
-				let new_applied_params = List.map loop tl in
-				(match stack with
-				| None -> ()
-				| Some stack ->
-					List.iter (fun (subject, old_applied_params) ->
-						(*
-							E.g.:
-							```
-							typedef Rec<T> = { function method():Rec<Array<T>> }
-							```
-							We need to make sure that we are not applying the result of previous
-							application to the same place, which would mean the result of current
-							application would go into `apply_params` again and then again and so on.
-
-							Argument `stack` holds all previous results of `apply_params` to typedefs in current
-							unification process.
-
-							Imagine we are trying to unify `Rec<Int>` with something.
-
-							Once `apply_params Array<T> Int Rec<Array<T>>` is called for the first time the result
-							will be `Rec< Array<Int> >`. Store `Array<Int>` into `stack`
-
-							Then the next params application looks like this:
-								`apply_params Array<T> Array<Int> Rec<Array<T>>`
-							Notice the second argument is actually the result of a previous `apply_params` call.
-							And the result of the current call is `Rec< Array<Array<Int>> >`.
-
-							The third call would be:
-								`apply_params Array<T> Array<Array<Int>> Rec<Array<T>>`
-							and so on.
-
-							To stop infinite params application we need to check that we are trying to apply params
-							produced by the previous `apply_params Array<Int> _ Rec<Array<T>>` to the same `Rec<Array<T>>`
-						*)
-						if
-							subject == t (* Check the place that we're applying to is the same `Rec<Array<T>>` *)
-							&& old_applied_params == params (* Check that params we're applying are the same params
-																produced by the previous call to
-																`apply_params Array<T> _ Rec<Array<T>>` *)
-						then
-							raise ApplyParamsRecursion
-					) !stack;
-					stack := (t, new_applied_params) :: !stack;
-				);
-				TType (t2,new_applied_params))
-		| TAbstract (a,tl) ->
-			(match tl with
-			| [] -> t
-			| _ -> TAbstract (a,List.map loop tl))
-		| TInst (c,tl) ->
-			(match tl with
-			| [] ->
-				t
-			| [TMono r] ->
-				(match r.tm_type with
-				| Some tt when t == tt ->
-					(* for dynamic *)
-					let pt = mk_mono() in
-					let t = TInst (c,[pt]) in
-					(match pt with TMono r -> !monomorph_bind_ref r t | _ -> assert false);
-					t
-				| _ -> TInst (c,List.map loop tl))
-			| _ ->
-				TInst (c,List.map loop tl))
-		| TFun (tl,r) ->
-			TFun (List.map (fun (s,o,t) -> s, o, loop t) tl,loop r)
-		| TAnon a ->
-			let fields = PMap.map (fun f -> { f with cf_type = loop f.cf_type }) a.a_fields in
-			begin match !(a.a_status) with
-				| Opened ->
-					a.a_fields <- fields;
-					t
-				| _ ->
-					TAnon {
-						a_fields = fields;
-						a_status = a.a_status;
-					}
-			end
-		| TLazy f ->
-			let ft = lazy_type f in
-			let ft2 = loop ft in
-			if ft == ft2 then
-				t
-			else
-				ft2
-		| TDynamic t2 ->
-			if t == t2 then
-				t
-			else
-				TDynamic (loop t2)
-	in
-	loop t
-
-let monomorphs eparams t =
-	apply_params eparams (List.map (fun _ -> mk_mono()) eparams) t
-
-let apply_params_stack = ref []
-
-let try_apply_params_rec cparams params t success =
-	let old_stack = !apply_params_stack in
-	try
-		let result = success (apply_params ~stack:apply_params_stack cparams params t) in
-		apply_params_stack := old_stack;
-		result
-	with
-		| ApplyParamsRecursion ->
-			apply_params_stack := old_stack;
-		| err ->
-			apply_params_stack := old_stack;
-			raise err
-
-let rec follow t =
-	match t with
-	| TMono r ->
-		(match r.tm_type with
-		| Some t -> follow t
-		| _ -> t)
-	| TLazy f ->
-		follow (lazy_type f)
-	| TType (t,tl) ->
-		follow (apply_params t.t_params tl t.t_type)
-	| TAbstract({a_path = [],"Null"},[t]) ->
-		follow t
-	| _ -> t
-
-let follow_once t =
-	match t with
-	| TMono r ->
-		(match r.tm_type with
-		| None -> t
-		| Some t -> t)
-	| TAbstract _ | TEnum _ | TInst _ | TFun _ | TAnon _ | TDynamic _ ->
-		t
-	| TType (t,tl) ->
-		apply_params t.t_params tl t.t_type
-	| TLazy f ->
-		lazy_type f
-
-let rec follow_without_null t =
-	match t with
-	| TMono r ->
-		(match r.tm_type with
-		| Some t -> follow_without_null t
-		| _ -> t)
-	| TLazy f ->
-		follow_without_null (lazy_type f)
-	| TType (t,tl) ->
-		follow_without_null (apply_params t.t_params tl t.t_type)
-	| _ -> t
-
-(** Assumes `follow` has already been applied *)
-let rec ambiguate_funs t =
-	match t with
-	| TFun _ -> TFun ([], t_dynamic)
-	| TMono r ->
-		(match r.tm_type with
-		| Some _ -> assert false
-		| _ -> t)
-	| TInst (a, pl) ->
-	    TInst (a, List.map ambiguate_funs pl)
-	| TEnum (a, pl) ->
-	    TEnum (a, List.map ambiguate_funs pl)
-	| TAbstract (a, pl) ->
-	    TAbstract (a, List.map ambiguate_funs pl)
-	| TType (a, pl) ->
-	    TType (a, List.map ambiguate_funs pl)
-	| TDynamic _ -> t
-	| TAnon a ->
-	    TAnon { a with a_fields =
-		    PMap.map (fun af -> { af with cf_type =
-				ambiguate_funs af.cf_type }) a.a_fields }
-	| TLazy _ -> assert false
-
-let rec is_nullable = function
-	| TMono r ->
-		(match r.tm_type with None -> false | Some t -> is_nullable t)
-	| TAbstract ({ a_path = ([],"Null") },[_]) ->
-		true
-	| TLazy f ->
-		is_nullable (lazy_type f)
-	| TType (t,tl) ->
-		is_nullable (apply_params t.t_params tl t.t_type)
-	| TFun _ ->
-		false
-(*
-	Type parameters will most of the time be nullable objects, so we don't want to make it hard for users
-	to have to specify Null<T> all over the place, so while they could be a basic type, let's assume they will not.
-
-	This will still cause issues with inlining and haxe.rtti.Generic. In that case proper explicit Null<T> is required to
-	work correctly with basic types. This could still be fixed by redoing a nullability inference on the typed AST.
-
-	| TInst ({ cl_kind = KTypeParameter },_) -> false
-*)
-	| TAbstract (a,_) when Meta.has Meta.CoreType a.a_meta ->
-		not (Meta.has Meta.NotNull a.a_meta)
-	| TAbstract (a,tl) ->
-		not (Meta.has Meta.NotNull a.a_meta) && is_nullable (apply_params a.a_params tl a.a_this)
-	| _ ->
-		true
-
-let rec is_null ?(no_lazy=false) = function
-	| TMono r ->
-		(match r.tm_type with None -> false | Some t -> is_null t)
-	| TAbstract ({ a_path = ([],"Null") },[t]) ->
-		not (is_nullable (follow t))
-	| TLazy f ->
-		if no_lazy then raise Exit else is_null (lazy_type f)
-	| TType (t,tl) ->
-		is_null (apply_params t.t_params tl t.t_type)
-	| _ ->
-		false
-
-(* Determines if we have a Null<T>. Unlike is_null, this returns true even if the wrapped type is nullable itself. *)
-let rec is_explicit_null = function
-	| TMono r ->
-		(match r.tm_type with None -> false | Some t -> is_explicit_null t)
-	| TAbstract ({ a_path = ([],"Null") },[t]) ->
-		true
-	| TLazy f ->
-		is_explicit_null (lazy_type f)
-	| TType (t,tl) ->
-		is_explicit_null (apply_params t.t_params tl t.t_type)
-	| _ ->
-		false
-
-let rec has_mono t = match t with
-	| TMono r ->
-		(match r.tm_type with None -> true | Some t -> has_mono t)
-	| TInst(_,pl) | TEnum(_,pl) | TAbstract(_,pl) | TType(_,pl) ->
-		List.exists has_mono pl
-	| TDynamic _ ->
-		false
-	| TFun(args,r) ->
-		has_mono r || List.exists (fun (_,_,t) -> has_mono t) args
-	| TAnon a ->
-		PMap.fold (fun cf b -> has_mono cf.cf_type || b) a.a_fields false
-	| TLazy f ->
-		has_mono (lazy_type f)
-
-let concat e1 e2 =
-	let e = (match e1.eexpr, e2.eexpr with
-		| TBlock el1, TBlock el2 -> TBlock (el1@el2)
-		| TBlock el, _ -> TBlock (el @ [e2])
-		| _, TBlock el -> TBlock (e1 :: el)
-		| _ , _ -> TBlock [e1;e2]
-	) in
-	mk e e2.etype (punion e1.epos e2.epos)
-
-let is_closed a = !(a.a_status) <> Opened
-
-let type_of_module_type = function
-	| TClassDecl c -> TInst (c,List.map snd c.cl_params)
-	| TEnumDecl e -> TEnum (e,List.map snd e.e_params)
-	| TTypeDecl t -> TType (t,List.map snd t.t_params)
-	| TAbstractDecl a -> TAbstract (a,List.map snd a.a_params)
-
-let rec module_type_of_type = function
-	| TInst(c,_) -> TClassDecl c
-	| TEnum(en,_) -> TEnumDecl en
-	| TType(t,_) -> TTypeDecl t
-	| TAbstract(a,_) -> TAbstractDecl a
-	| TLazy f -> module_type_of_type (lazy_type f)
-	| TMono r ->
-		(match r.tm_type with
-		| Some t -> module_type_of_type t
-		| _ -> raise Exit)
-	| _ ->
-		raise Exit
-
-let tconst_to_const = function
-	| TInt i -> Int (Int32.to_string i)
-	| TFloat s -> Float s
-	| TString s -> String(s,SDoubleQuotes)
-	| TBool b -> Ident (if b then "true" else "false")
-	| TNull -> Ident "null"
-	| TThis -> Ident "this"
-	| TSuper -> Ident "super"
-
-let has_ctor_constraint c = match c.cl_kind with
-	| KTypeParameter tl ->
-		List.exists (fun t -> match follow t with
-			| TAnon a when PMap.mem "new" a.a_fields -> true
-			| TAbstract({a_path=["haxe"],"Constructible"},_) -> true
-			| _ -> false
-		) tl;
-	| _ -> false
-
-(* ======= Field utility ======= *)
-
-let field_name f =
-	match f with
-	| FAnon f | FInstance (_,_,f) | FStatic (_,f) | FClosure (_,f) -> f.cf_name
-	| FEnum (_,f) -> f.ef_name
-	| FDynamic n -> n
-
-let extract_field = function
-	| FAnon f | FInstance (_,_,f) | FStatic (_,f) | FClosure (_,f) -> Some f
-	| _ -> None
-
-let is_physical_var_field f =
-	match f.cf_kind with
-	| Var { v_read = AccNormal | AccInline | AccNo } | Var { v_write = AccNormal | AccNo } -> true
-	| Var _ -> Meta.has Meta.IsVar f.cf_meta
-	| _ -> false
-
-let is_physical_field f =
-	match f.cf_kind with
-	| Method _ -> true
-	| _ -> is_physical_var_field f
-
-let field_type f =
-	match f.cf_params with
-	| [] -> f.cf_type
-	| l -> monomorphs l f.cf_type
-
-let rec raw_class_field build_type c tl i =
-	let apply = apply_params c.cl_params tl in
-	try
-		let f = PMap.find i c.cl_fields in
-		Some (c,tl), build_type f , f
-	with Not_found -> try (match c.cl_constructor with
-		| Some ctor when i = "new" -> Some (c,tl), build_type ctor,ctor
-		| _ -> raise Not_found)
-	with Not_found -> try
-		match c.cl_super with
-		| None ->
-			raise Not_found
-		| Some (c,tl) ->
-			let c2 , t , f = raw_class_field build_type c (List.map apply tl) i in
-			c2, apply_params c.cl_params tl t , f
-	with Not_found ->
-		match c.cl_kind with
-		| KTypeParameter tl ->
-			let rec loop = function
-				| [] ->
-					raise Not_found
-				| t :: ctl ->
-					match follow t with
-					| TAnon a ->
-						(try
-							let f = PMap.find i a.a_fields in
-							None, build_type f, f
-						with
-							Not_found -> loop ctl)
-					| TInst (c,tl) ->
-						(try
-							let c2, t , f = raw_class_field build_type c (List.map apply tl) i in
-							c2, apply_params c.cl_params tl t, f
-						with
-							Not_found -> loop ctl)
-					| _ ->
-						loop ctl
-			in
-			loop tl
-		| _ ->
-			if not c.cl_interface then raise Not_found;
-			(*
-				an interface can implements other interfaces without
-				having to redeclare its fields
-			*)
-			let rec loop = function
-				| [] ->
-					raise Not_found
-				| (c,tl) :: l ->
-					try
-						let c2, t , f = raw_class_field build_type c (List.map apply tl) i in
-						c2, apply_params c.cl_params tl t, f
-					with
-						Not_found -> loop l
-			in
-			loop c.cl_implements
-
-let class_field = raw_class_field field_type
-
-let quick_field t n =
-	match follow t with
-	| TInst (c,tl) ->
-		let c, _, f = raw_class_field (fun f -> f.cf_type) c tl n in
-		(match c with None -> FAnon f | Some (c,tl) -> FInstance (c,tl,f))
-	| TAnon a ->
-		(match !(a.a_status) with
-		| EnumStatics e ->
-			let ef = PMap.find n e.e_constrs in
-			FEnum(e,ef)
-		| Statics c ->
-			FStatic (c,PMap.find n c.cl_statics)
-		| AbstractStatics a ->
-			begin match a.a_impl with
-				| Some c ->
-					let cf = PMap.find n c.cl_statics in
-					FStatic(c,cf) (* is that right? *)
-				| _ ->
-					raise Not_found
-			end
-		| _ ->
-			FAnon (PMap.find n a.a_fields))
-	| TDynamic _ ->
-		FDynamic n
-	| TEnum _  | TMono _ | TAbstract _ | TFun _ ->
-		raise Not_found
-	| TLazy _ | TType _ ->
-		assert false
-
-let quick_field_dynamic t s =
-	try quick_field t s
-	with Not_found -> FDynamic s
-
-let rec get_constructor build_type c =
-	match c.cl_constructor, c.cl_super with
-	| Some c, _ -> build_type c, c
-	| None, None -> raise Not_found
-	| None, Some (csup,cparams) ->
-		let t, c = get_constructor build_type csup in
-		apply_params csup.cl_params cparams t, c
-
-let has_constructor c =
-	try
-		ignore(get_constructor (fun cf -> cf.cf_type) c);
-		true
-	with Not_found -> false
-
-(* ======= Printing ======= *)
-
-let print_context() = ref []
-
-let rec s_type_kind t =
-	let map tl = String.concat ", " (List.map s_type_kind tl) in
-	match t with
-	| TMono r ->
-		begin match r.tm_type with
-			| None ->
-				begin match r.tm_constraint with
-				| None ->
-					Printf.sprintf "TMono (None)"
-				| Some (cstr,_,_) ->
-					let s_constraints = match cstr with
-						| CStructure(t,_) -> s_type_kind t
-						| CTypes tl -> String.concat ", " (List.map s_type_kind tl)
-					in
-					Printf.sprintf "(TMono (None : %s))"s_constraints
-				end
-			| Some t -> "TMono (Some (" ^ (s_type_kind t) ^ "))"
-		end
-	| TEnum(en,tl) -> Printf.sprintf "TEnum(%s, [%s])" (s_type_path en.e_path) (map tl)
-	| TInst(c,tl) -> Printf.sprintf "TInst(%s, [%s])" (s_type_path c.cl_path) (map tl)
-	| TType(t,tl) -> Printf.sprintf "TType(%s, [%s])" (s_type_path t.t_path) (map tl)
-	| TAbstract(a,tl) -> Printf.sprintf "TAbstract(%s, [%s])" (s_type_path a.a_path) (map tl)
-	| TFun(tl,r) -> Printf.sprintf "TFun([%s], %s)" (String.concat ", " (List.map (fun (n,b,t) -> Printf.sprintf "%s%s:%s" (if b then "?" else "") n (s_type_kind t)) tl)) (s_type_kind r)
-	| TAnon an -> "TAnon"
-	| TDynamic t2 -> "TDynamic"
-	| TLazy _ -> "TLazy"
-
-let s_module_type_kind = function
-	| TClassDecl c -> "TClassDecl(" ^ (s_type_path c.cl_path) ^ ")"
-	| TEnumDecl en -> "TEnumDecl(" ^ (s_type_path en.e_path) ^ ")"
-	| TAbstractDecl a -> "TAbstractDecl(" ^ (s_type_path a.a_path) ^ ")"
-	| TTypeDecl t -> "TTypeDecl(" ^ (s_type_path t.t_path) ^ ")"
-
-let is_simn = false
-
-let rec s_type ctx t =
-	match t with
-	| TMono r ->
-		(match r.tm_type with
-		| None ->
-			begin try
-				let id = List.assq t (!ctx) in
-				Printf.sprintf "Unknown<%d>" id
-			with Not_found ->
-				let id = List.length !ctx in
-				ctx := (t,id) :: !ctx;
-				begin match r.tm_constraint with
-				| Some (cstr,_,_) when is_simn ->
-					let s_constraints = match cstr with
-						| CStructure(t,_) -> s_type ctx t
-						| CTypes tl -> String.concat ", " (List.map (s_type ctx) tl)
-					in
-					Printf.sprintf "(Unknown<%d> : %s)" id s_constraints
-				| _ ->
-					Printf.sprintf "Unknown<%d>" id
-				end
-			end
-		| Some t -> s_type ctx t)
-	| TEnum (e,tl) ->
-		s_type_path e.e_path ^ s_type_params ctx tl
-	| TInst (c,tl) ->
-		(match c.cl_kind with
-		| KExpr e -> Ast.Printer.s_expr e
-		| _ -> s_type_path c.cl_path ^ s_type_params ctx tl)
-	| TType (t,tl) ->
-		s_type_path t.t_path ^ s_type_params ctx tl
-	| TAbstract (a,tl) ->
-		s_type_path a.a_path ^ s_type_params ctx tl
-	| TFun ([],t) ->
-		"Void -> " ^ s_fun ctx t false
-	| TFun (l,t) ->
-		let args = match l with
-			| [] -> "()"
-			| ["",b,t] -> Printf.sprintf "%s%s" (if b then "?" else "") (s_fun ctx t true)
-			| _ ->
-				let args = String.concat ", " (List.map (fun (s,b,t) ->
-					(if b then "?" else "") ^ (if s = "" then "" else s ^ " : ") ^ s_fun ctx t true
-				) l) in
-				"(" ^ args ^ ")"
-		in
-		Printf.sprintf "%s -> %s" args (s_fun ctx t false)
-	| TAnon a ->
-		begin
-			match !(a.a_status) with
-			| Statics c -> Printf.sprintf "{ Statics %s }" (s_type_path c.cl_path)
-			| EnumStatics e -> Printf.sprintf "{ EnumStatics %s }" (s_type_path e.e_path)
-			| AbstractStatics a -> Printf.sprintf "{ AbstractStatics %s }" (s_type_path a.a_path)
-			| _ ->
-				let fl = PMap.fold (fun f acc -> ((if Meta.has Meta.Optional f.cf_meta then " ?" else " ") ^ f.cf_name ^ " : " ^ s_type ctx f.cf_type) :: acc) a.a_fields [] in
-				"{" ^ (if not (is_closed a) then "+" else "") ^  String.concat "," fl ^ " }"
-		end
-	| TDynamic t2 ->
-		"Dynamic" ^ s_type_params ctx (if t == t2 then [] else [t2])
-	| TLazy f ->
-		s_type ctx (lazy_type f)
-
-and s_fun ctx t void =
-	match t with
-	| TFun _ ->
-		"(" ^ s_type ctx t ^ ")"
-	| TAbstract ({ a_path = ([],"Void") },[]) when void ->
-		"(" ^ s_type ctx t ^ ")"
-	| TMono r ->
-		(match r.tm_type with
-		| None -> s_type ctx t
-		| Some t -> s_fun ctx t void)
-	| TLazy f ->
-		s_fun ctx (lazy_type f) void
-	| _ ->
-		s_type ctx t
-
-and s_type_params ctx = function
-	| [] -> ""
-	| l -> "<" ^ String.concat ", " (List.map (s_type ctx) l) ^ ">"
-
-let s_access is_read = function
-	| AccNormal -> "default"
-	| AccNo -> "null"
-	| AccNever -> "never"
-	| AccResolve -> "resolve"
-	| AccCall -> if is_read then "get" else "set"
-	| AccInline	-> "inline"
-	| AccRequire (n,_) -> "require " ^ n
-	| AccCtor -> "ctor"
-
-let s_kind = function
-	| Var { v_read = AccNormal; v_write = AccNormal } -> "var"
-	| Var v -> "(" ^ s_access true v.v_read ^ "," ^ s_access false v.v_write ^ ")"
-	| Method m ->
-		match m with
-		| MethNormal -> "method"
-		| MethDynamic -> "dynamic method"
-		| MethInline -> "inline method"
-		| MethMacro -> "macro method"
-
-let s_expr_kind e =
-	match e.eexpr with
-	| TConst _ -> "Const"
-	| TLocal _ -> "Local"
-	| TArray (_,_) -> "Array"
-	| TBinop (_,_,_) -> "Binop"
-	| TEnumParameter (_,_,_) -> "EnumParameter"
-	| TEnumIndex _ -> "EnumIndex"
-	| TField (_,_) -> "Field"
-	| TTypeExpr _ -> "TypeExpr"
-	| TParenthesis _ -> "Parenthesis"
-	| TObjectDecl _ -> "ObjectDecl"
-	| TArrayDecl _ -> "ArrayDecl"
-	| TCall (_,_) -> "Call"
-	| TNew (_,_,_) -> "New"
-	| TUnop (_,_,_) -> "Unop"
-	| TFunction _ -> "Function"
-	| TVar _ -> "Vars"
-	| TBlock _ -> "Block"
-	| TFor (_,_,_) -> "For"
-	| TIf (_,_,_) -> "If"
-	| TWhile (_,_,_) -> "While"
-	| TSwitch (_,_,_) -> "Switch"
-	| TTry (_,_) -> "Try"
-	| TReturn _ -> "Return"
-	| TBreak -> "Break"
-	| TContinue -> "Continue"
-	| TThrow _ -> "Throw"
-	| TCast _ -> "Cast"
-	| TMeta _ -> "Meta"
-	| TIdent _ -> "Ident"
-
-let s_const = function
-	| TInt i -> Int32.to_string i
-	| TFloat s -> s
-	| TString s -> Printf.sprintf "\"%s\"" (StringHelper.s_escape s)
-	| TBool b -> if b then "true" else "false"
-	| TNull -> "null"
-	| TThis -> "this"
-	| TSuper -> "super"
-
-let s_field_access s_type fa = match fa with
-	| FStatic (c,f) -> "static(" ^ s_type_path c.cl_path ^ "." ^ f.cf_name ^ ")"
-	| FInstance (c,_,f) -> "inst(" ^ s_type_path c.cl_path ^ "." ^ f.cf_name ^ " : " ^ s_type f.cf_type ^ ")"
-	| FClosure (c,f) -> "closure(" ^ (match c with None -> f.cf_name | Some (c,_) -> s_type_path c.cl_path ^ "." ^ f.cf_name)  ^ ")"
-	| FAnon f -> "anon(" ^ f.cf_name ^ ")"
-	| FEnum (en,f) -> "enum(" ^ s_type_path en.e_path ^ "." ^ f.ef_name ^ ")"
-	| FDynamic f -> "dynamic(" ^ f ^ ")"
-
-let rec s_expr s_type e =
-	let sprintf = Printf.sprintf in
-	let slist f l = String.concat "," (List.map f l) in
-	let loop = s_expr s_type in
-	let s_var v = v.v_name ^ ":" ^ string_of_int v.v_id ^ if v.v_capture then "[c]" else "" in
-	let str = (match e.eexpr with
-	| TConst c ->
-		"Const " ^ s_const c
-	| TLocal v ->
-		"Local " ^ s_var v
-	| TArray (e1,e2) ->
-		sprintf "%s[%s]" (loop e1) (loop e2)
-	| TBinop (op,e1,e2) ->
-		sprintf "(%s %s %s)" (loop e1) (s_binop op) (loop e2)
-	| TEnumIndex e1 ->
-		sprintf "EnumIndex %s" (loop e1)
-	| TEnumParameter (e1,_,i) ->
-		sprintf "%s[%i]" (loop e1) i
-	| TField (e,f) ->
-		let fstr = s_field_access s_type f in
-		sprintf "%s.%s" (loop e) fstr
-	| TTypeExpr m ->
-		sprintf "TypeExpr %s" (s_type_path (t_path m))
-	| TParenthesis e ->
-		sprintf "Parenthesis %s" (loop e)
-	| TObjectDecl fl ->
-		sprintf "ObjectDecl {%s}" (slist (fun ((f,_,qs),e) -> sprintf "%s : %s" (s_object_key_name f qs) (loop e)) fl)
-	| TArrayDecl el ->
-		sprintf "ArrayDecl [%s]" (slist loop el)
-	| TCall (e,el) ->
-		sprintf "Call %s(%s)" (loop e) (slist loop el)
-	| TNew (c,pl,el) ->
-		sprintf "New %s%s(%s)" (s_type_path c.cl_path) (match pl with [] -> "" | l -> sprintf "<%s>" (slist s_type l)) (slist loop el)
-	| TUnop (op,f,e) ->
-		(match f with
-		| Prefix -> sprintf "(%s %s)" (s_unop op) (loop e)
-		| Postfix -> sprintf "(%s %s)" (loop e) (s_unop op))
-	| TFunction f ->
-		let args = slist (fun (v,o) -> sprintf "%s : %s%s" (s_var v) (s_type v.v_type) (match o with None -> "" | Some c -> " = " ^ loop c)) f.tf_args in
-		sprintf "Function(%s) : %s = %s" args (s_type f.tf_type) (loop f.tf_expr)
-	| TVar (v,eo) ->
-		sprintf "Vars %s" (sprintf "%s : %s%s" (s_var v) (s_type v.v_type) (match eo with None -> "" | Some e -> " = " ^ loop e))
-	| TBlock el ->
-		sprintf "Block {\n%s}" (String.concat "" (List.map (fun e -> sprintf "%s;\n" (loop e)) el))
-	| TFor (v,econd,e) ->
-		sprintf "For (%s : %s in %s,%s)" (s_var v) (s_type v.v_type) (loop econd) (loop e)
-	| TIf (e,e1,e2) ->
-		sprintf "If (%s,%s%s)" (loop e) (loop e1) (match e2 with None -> "" | Some e -> "," ^ loop e)
-	| TWhile (econd,e,flag) ->
-		(match flag with
-		| NormalWhile -> sprintf "While (%s,%s)" (loop econd) (loop e)
-		| DoWhile -> sprintf "DoWhile (%s,%s)" (loop e) (loop econd))
-	| TSwitch (e,cases,def) ->
-		sprintf "Switch (%s,(%s)%s)" (loop e) (slist (fun (cl,e) -> sprintf "case %s: %s" (slist loop cl) (loop e)) cases) (match def with None -> "" | Some e -> "," ^ loop e)
-	| TTry (e,cl) ->
-		sprintf "Try %s(%s) " (loop e) (slist (fun (v,e) -> sprintf "catch( %s : %s ) %s" (s_var v) (s_type v.v_type) (loop e)) cl)
-	| TReturn None ->
-		"Return"
-	| TReturn (Some e) ->
-		sprintf "Return %s" (loop e)
-	| TBreak ->
-		"Break"
-	| TContinue ->
-		"Continue"
-	| TThrow e ->
-		"Throw " ^ (loop e)
-	| TCast (e,t) ->
-		sprintf "Cast %s%s" (match t with None -> "" | Some t -> s_type_path (t_path t) ^ ": ") (loop e)
-	| TMeta ((n,el,_),e) ->
-		sprintf "@%s%s %s" (Meta.to_string n) (match el with [] -> "" | _ -> "(" ^ (String.concat ", " (List.map Ast.Printer.s_expr el)) ^ ")") (loop e)
-	| TIdent s ->
-		"Ident " ^ s
-	) in
-	sprintf "(%s : %s)" str (s_type e.etype)
-
-let rec s_expr_pretty print_var_ids tabs top_level s_type e =
-	let sprintf = Printf.sprintf in
-	let loop = s_expr_pretty print_var_ids tabs false s_type in
-	let slist c f l = String.concat c (List.map f l) in
-	let clist f l = slist ", " f l in
-	let local v = if print_var_ids then sprintf "%s<%i>" v.v_name v.v_id else v.v_name in
-	match e.eexpr with
-	| TConst c -> s_const c
-	| TLocal v -> local v
-	| TArray (e1,e2) -> sprintf "%s[%s]" (loop e1) (loop e2)
-	| TBinop (op,e1,e2) -> sprintf "%s %s %s" (loop e1) (s_binop op) (loop e2)
-	| TEnumParameter (e1,_,i) -> sprintf "%s[%i]" (loop e1) i
-	| TEnumIndex e1 -> sprintf "enumIndex %s" (loop e1)
-	| TField (e1,s) -> sprintf "%s.%s" (loop e1) (field_name s)
-	| TTypeExpr mt -> (s_type_path (t_path mt))
-	| TParenthesis e1 -> sprintf "(%s)" (loop e1)
-	| TObjectDecl fl -> sprintf "{%s}" (clist (fun ((f,_,qs),e) -> sprintf "%s : %s" (s_object_key_name f qs) (loop e)) fl)
-	| TArrayDecl el -> sprintf "[%s]" (clist loop el)
-	| TCall (e1,el) -> sprintf "%s(%s)" (loop e1) (clist loop el)
-	| TNew (c,pl,el) ->
-		sprintf "new %s(%s)" (s_type_path c.cl_path) (clist loop el)
-	| TUnop (op,f,e) ->
-		(match f with
-		| Prefix -> sprintf "%s %s" (s_unop op) (loop e)
-		| Postfix -> sprintf "%s %s" (loop e) (s_unop op))
-	| TFunction f ->
-		let args = clist (fun (v,o) -> sprintf "%s:%s%s" (local v) (s_type v.v_type) (match o with None -> "" | Some c -> " = " ^ loop c)) f.tf_args in
-		sprintf "%s(%s) %s" (if top_level then "" else "function") args (loop f.tf_expr)
-	| TVar (v,eo) ->
-		sprintf "var %s" (sprintf "%s%s" (local v) (match eo with None -> "" | Some e -> " = " ^ loop e))
-	| TBlock el ->
-		let ntabs = tabs ^ "\t" in
-		let s = sprintf "{\n%s" (String.concat "" (List.map (fun e -> sprintf "%s%s;\n" ntabs (s_expr_pretty print_var_ids ntabs top_level s_type e)) el)) in
-		(match el with
-			| [] -> "{}"
-			| _ ->  s ^ tabs ^ "}")
-	| TFor (v,econd,e) ->
-		sprintf "for (%s in %s) %s" (local v) (loop econd) (loop e)
-	| TIf (e,e1,e2) ->
-		sprintf "if (%s) %s%s" (loop e) (loop e1) (match e2 with None -> "" | Some e -> " else " ^ loop e)
-	| TWhile (econd,e,flag) ->
-		(match flag with
-		| NormalWhile -> sprintf "while (%s) %s" (loop econd) (loop e)
-		| DoWhile -> sprintf "do (%s) while(%s)" (loop e) (loop econd))
-	| TSwitch (e,cases,def) ->
-		let ntabs = tabs ^ "\t" in
-		let s = sprintf "switch (%s) {\n%s%s" (loop e) (slist "" (fun (cl,e) -> sprintf "%scase %s: %s;\n" ntabs (clist loop cl) (s_expr_pretty print_var_ids ntabs top_level s_type e)) cases) (match def with None -> "" | Some e -> ntabs ^ "default: " ^ (s_expr_pretty print_var_ids ntabs top_level s_type e) ^ "\n") in
-		s ^ tabs ^ "}"
-	| TTry (e,cl) ->
-		sprintf "try %s%s" (loop e) (clist (fun (v,e) -> sprintf " catch (%s:%s) %s" (local v) (s_type v.v_type) (loop e)) cl)
-	| TReturn None ->
-		"return"
-	| TReturn (Some e) ->
-		sprintf "return %s" (loop e)
-	| TBreak ->
-		"break"
-	| TContinue ->
-		"continue"
-	| TThrow e ->
-		"throw " ^ (loop e)
-	| TCast (e,None) ->
-		sprintf "cast %s" (loop e)
-	| TCast (e,Some mt) ->
-		sprintf "cast (%s,%s)" (loop e) (s_type_path (t_path mt))
-	| TMeta ((n,el,_),e) ->
-		sprintf "@%s%s %s" (Meta.to_string n) (match el with [] -> "" | _ -> "(" ^ (String.concat ", " (List.map Ast.Printer.s_expr el)) ^ ")") (loop e)
-	| TIdent s ->
-		s
-
-let rec s_expr_ast print_var_ids tabs s_type e =
-	let sprintf = Printf.sprintf in
-	let loop ?(extra_tabs="") = s_expr_ast print_var_ids (tabs ^ "\t" ^ extra_tabs) s_type in
-	let tag_args tabs sl = match sl with
-		| [] -> ""
-		| [s] when not (String.contains s '\n') -> " " ^ s
-		| _ ->
-			let tabs = "\n" ^ tabs ^ "\t" in
-			tabs ^ (String.concat tabs sl)
-	in
-	let tag s ?(t=None) ?(extra_tabs="") sl =
-		let st = match t with
-			| None -> s_type e.etype
-			| Some t -> s_type t
-		in
-		sprintf "[%s:%s]%s" s st (tag_args (tabs ^ extra_tabs) sl)
-	in
-	let var_id v = if print_var_ids then v.v_id else 0 in
-	let const c t = tag "Const" ~t [s_const c] in
-	let local v t = sprintf "[Local %s(%i):%s%s]" v.v_name (var_id v) (s_type v.v_type) (match t with None -> "" | Some t -> ":" ^ (s_type t)) in
-	let var v sl = sprintf "[Var %s(%i):%s]%s" v.v_name (var_id v) (s_type v.v_type) (tag_args tabs sl) in
-	let module_type mt = sprintf "[TypeExpr %s:%s]" (s_type_path (t_path mt)) (s_type e.etype) in
-	match e.eexpr with
-	| TConst c -> const c (Some e.etype)
-	| TLocal v -> local v (Some e.etype)
-	| TArray (e1,e2) -> tag "Array" [loop e1; loop e2]
-	| TBinop (op,e1,e2) -> tag "Binop" [loop e1; s_binop op; loop e2]
-	| TUnop (op,flag,e1) -> tag "Unop" [s_unop op; if flag = Postfix then "Postfix" else "Prefix"; loop e1]
-	| TEnumParameter (e1,ef,i) -> tag "EnumParameter" [loop e1; ef.ef_name; string_of_int i]
-	| TEnumIndex e1 -> tag "EnumIndex" [loop e1]
-	| TField (e1,fa) ->
-		let sfa = match fa with
-			| FInstance(c,tl,cf) -> tag "FInstance" ~extra_tabs:"\t" [s_type (TInst(c,tl)); Printf.sprintf "%s:%s" cf.cf_name (s_type cf.cf_type)]
-			| FStatic(c,cf) -> tag "FStatic" ~extra_tabs:"\t" [s_type_path c.cl_path; Printf.sprintf "%s:%s" cf.cf_name (s_type cf.cf_type)]
-			| FClosure(co,cf) -> tag "FClosure" ~extra_tabs:"\t" [(match co with None -> "None" | Some (c,tl) -> s_type (TInst(c,tl))); Printf.sprintf "%s:%s" cf.cf_name (s_type cf.cf_type)]
-			| FAnon cf -> tag "FAnon" ~extra_tabs:"\t" [Printf.sprintf "%s:%s" cf.cf_name (s_type cf.cf_type)]
-			| FDynamic s -> tag "FDynamic" ~extra_tabs:"\t" [s]
-			| FEnum(en,ef) -> tag "FEnum" ~extra_tabs:"\t" [s_type_path en.e_path; ef.ef_name]
-		in
-		tag "Field" [loop e1; sfa]
-	| TTypeExpr mt -> module_type mt
-	| TParenthesis e1 -> tag "Parenthesis" [loop e1]
-	| TObjectDecl fl -> tag "ObjectDecl" (List.map (fun ((s,_,qs),e) -> sprintf "%s: %s" (s_object_key_name s qs) (loop e)) fl)
-	| TArrayDecl el -> tag "ArrayDecl" (List.map loop el)
-	| TCall (e1,el) -> tag "Call" (loop e1 :: (List.map loop el))
-	| TNew (c,tl,el) -> tag "New" ((s_type (TInst(c,tl))) :: (List.map loop el))
-	| TFunction f ->
-		let arg (v,cto) =
-			tag "Arg" ~t:(Some v.v_type) ~extra_tabs:"\t" (match cto with None -> [local v None] | Some ct -> [local v None;loop ct])
-		in
-		tag "Function" ((List.map arg f.tf_args) @ [loop f.tf_expr])
-	| TVar (v,eo) -> var v (match eo with None -> [] | Some e -> [loop e])
-	| TBlock el -> tag "Block" (List.map loop el)
-	| TIf (e,e1,e2) -> tag "If" (loop e :: (Printf.sprintf "[Then:%s] %s" (s_type e1.etype) (loop e1)) :: (match e2 with None -> [] | Some e -> [Printf.sprintf "[Else:%s] %s" (s_type e.etype) (loop e)]))
-	| TCast (e1,None) -> tag "Cast" [loop e1]
-	| TCast (e1,Some mt) -> tag "Cast" [loop e1; module_type mt]
-	| TThrow e1 -> tag "Throw" [loop e1]
-	| TBreak -> tag "Break" []
-	| TContinue -> tag "Continue" []
-	| TReturn None -> tag "Return" []
-	| TReturn (Some e1) -> tag "Return" [loop e1]
-	| TWhile (e1,e2,NormalWhile) -> tag "While" [loop e1; loop e2]
-	| TWhile (e1,e2,DoWhile) -> tag "Do" [loop e1; loop e2]
-	| TFor (v,e1,e2) -> tag "For" [local v None; loop e1; loop e2]
-	| TTry (e1,catches) ->
-		let sl = List.map (fun (v,e) ->
-			sprintf "Catch %s%s" (local v None) (tag_args (tabs ^ "\t") [loop ~extra_tabs:"\t" e]);
-		) catches in
-		tag "Try" ((loop e1) :: sl)
-	| TSwitch (e1,cases,eo) ->
-		let sl = List.map (fun (el,e) ->
-			tag "Case" ~t:(Some e.etype) ~extra_tabs:"\t" ((List.map loop el) @ [loop ~extra_tabs:"\t" e])
-		) cases in
-		let sl = match eo with
-			| None -> sl
-			| Some e -> sl @ [tag "Default" ~t:(Some e.etype) ~extra_tabs:"\t" [loop ~extra_tabs:"\t" e]]
-		in
-		tag "Switch" ((loop e1) :: sl)
-	| TMeta ((m,el,_),e1) ->
-		let s = Meta.to_string m in
-		let s = match el with
-			| [] -> s
-			| _ -> sprintf "%s(%s)" s (String.concat ", " (List.map Ast.Printer.s_expr el))
-		in
-		tag "Meta" [s; loop e1]
-	| TIdent s ->
-		tag "Ident" [s]
-
-let s_types ?(sep = ", ") tl =
-	let pctx = print_context() in
-	String.concat sep (List.map (s_type pctx) tl)
-
-let s_class_kind = function
-	| KNormal ->
-		"KNormal"
-	| KTypeParameter tl ->
-		Printf.sprintf "KTypeParameter [%s]" (s_types tl)
-	| KExpr _ ->
-		"KExpr"
-	| KGeneric ->
-		"KGeneric"
-	| KGenericInstance(c,tl) ->
-		Printf.sprintf "KGenericInstance %s<%s>" (s_type_path c.cl_path) (s_types tl)
-	| KMacroType ->
-		"KMacroType"
-	| KGenericBuild _ ->
-		"KGenericBuild"
-	| KAbstractImpl a ->
-		Printf.sprintf "KAbstractImpl %s" (s_type_path a.a_path)
-
-module Printer = struct
-
-	let s_type t =
-		s_type (print_context()) t
-
-	let s_pair s1 s2 =
-		Printf.sprintf "(%s,%s)" s1 s2
-
-	let s_record_field name value =
-		Printf.sprintf "%s = %s;" name value
-
-	let s_pos p =
-		Printf.sprintf "%s: %i-%i" p.pfile p.pmin p.pmax
-
-	let s_record_fields tabs fields =
-		let sl = List.map (fun (name,value) -> s_record_field name value) fields in
-		Printf.sprintf "{\n%s\t%s\n%s}" tabs (String.concat ("\n\t" ^ tabs) sl) tabs
-
-	let s_list sep f l =
-		"[" ^ (String.concat sep (List.map f l)) ^ "]"
-
-	let s_opt f o = match o with
-		| None -> "None"
-		| Some v -> f v
-
-	let s_pmap fk fv pm =
-		"{" ^ (String.concat ", " (PMap.foldi (fun k v acc -> (Printf.sprintf "%s = %s" (fk k) (fv v)) :: acc) pm [])) ^ "}"
-
-	let s_doc = s_opt (fun s -> s)
-
-	let s_metadata_entry (s,el,_) =
-		Printf.sprintf "@%s%s" (Meta.to_string s) (match el with [] -> "" | el -> "(" ^ (String.concat ", " (List.map Ast.Printer.s_expr el)) ^ ")")
-
-	let s_metadata metadata =
-		s_list " " s_metadata_entry metadata
-
-	let s_type_param (s,t) = match follow t with
-		| TInst({cl_kind = KTypeParameter tl1},tl2) ->
-			begin match tl1 with
-			| [] -> s
-			| _ -> Printf.sprintf "%s:%s" s (String.concat ", " (List.map s_type tl1))
-			end
-		| _ -> assert false
-
-	let s_type_params tl =
-		s_list ", " s_type_param tl
-
-	let s_tclass_field tabs cf =
-		s_record_fields tabs [
-			"cf_name",cf.cf_name;
-			"cf_doc",s_doc cf.cf_doc;
-			"cf_type",s_type_kind (follow cf.cf_type);
-			"cf_pos",s_pos cf.cf_pos;
-			"cf_name_pos",s_pos cf.cf_name_pos;
-			"cf_meta",s_metadata cf.cf_meta;
-			"cf_kind",s_kind cf.cf_kind;
-			"cf_params",s_type_params cf.cf_params;
-			"cf_expr",s_opt (s_expr_ast true "\t\t" s_type) cf.cf_expr;
-		]
-
-	let s_tclass tabs c =
-		s_record_fields tabs [
-			"cl_path",s_type_path c.cl_path;
-			"cl_module",s_type_path c.cl_module.m_path;
-			"cl_pos",s_pos c.cl_pos;
-			"cl_name_pos",s_pos c.cl_name_pos;
-			"cl_private",string_of_bool c.cl_private;
-			"cl_doc",s_doc c.cl_doc;
-			"cl_meta",s_metadata c.cl_meta;
-			"cl_params",s_type_params c.cl_params;
-			"cl_kind",s_class_kind c.cl_kind;
-			"cl_extern",string_of_bool c.cl_extern;
-			"cl_final",string_of_bool c.cl_final;
-			"cl_interface",string_of_bool c.cl_interface;
-			"cl_super",s_opt (fun (c,tl) -> s_type (TInst(c,tl))) c.cl_super;
-			"cl_implements",s_list ", " (fun (c,tl) -> s_type (TInst(c,tl))) c.cl_implements;
-			"cl_array_access",s_opt s_type c.cl_array_access;
-			"cl_overrides",s_list "," (fun cf -> cf.cf_name) c.cl_overrides;
-			"cl_init",s_opt (s_expr_ast true "" s_type) c.cl_init;
-			"cl_constructor",s_opt (s_tclass_field (tabs ^ "\t")) c.cl_constructor;
-			"cl_ordered_fields",s_list "\n\t" (s_tclass_field (tabs ^ "\t")) c.cl_ordered_fields;
-			"cl_ordered_statics",s_list "\n\t" (s_tclass_field (tabs ^ "\t")) c.cl_ordered_statics;
-		]
-
-	let s_tdef tabs t =
-		s_record_fields tabs [
-			"t_path",s_type_path t.t_path;
-			"t_module",s_type_path t.t_module.m_path;
-			"t_pos",s_pos t.t_pos;
-			"t_name_pos",s_pos t.t_name_pos;
-			"t_private",string_of_bool t.t_private;
-			"t_doc",s_doc t.t_doc;
-			"t_meta",s_metadata t.t_meta;
-			"t_params",s_type_params t.t_params;
-			"t_type",s_type_kind t.t_type
-		]
-
-	let s_tenum_field tabs ef =
-		s_record_fields tabs [
-			"ef_name",ef.ef_name;
-			"ef_doc",s_doc ef.ef_doc;
-			"ef_pos",s_pos ef.ef_pos;
-			"ef_name_pos",s_pos ef.ef_name_pos;
-			"ef_type",s_type_kind ef.ef_type;
-			"ef_index",string_of_int ef.ef_index;
-			"ef_params",s_type_params ef.ef_params;
-			"ef_meta",s_metadata ef.ef_meta
-		]
-
-	let s_tenum tabs en =
-		s_record_fields tabs [
-			"e_path",s_type_path en.e_path;
-			"e_module",s_type_path en.e_module.m_path;
-			"e_pos",s_pos en.e_pos;
-			"e_name_pos",s_pos en.e_name_pos;
-			"e_private",string_of_bool en.e_private;
-			"d_doc",s_doc en.e_doc;
-			"e_meta",s_metadata en.e_meta;
-			"e_params",s_type_params en.e_params;
-			"e_type",s_tdef "\t" en.e_type;
-			"e_extern",string_of_bool en.e_extern;
-			"e_constrs",s_list "\n\t" (s_tenum_field (tabs ^ "\t")) (PMap.fold (fun ef acc -> ef :: acc) en.e_constrs []);
-			"e_names",String.concat ", " en.e_names
-		]
-
-	let s_tabstract tabs a =
-		s_record_fields tabs [
-			"a_path",s_type_path a.a_path;
-			"a_modules",s_type_path a.a_module.m_path;
-			"a_pos",s_pos a.a_pos;
-			"a_name_pos",s_pos a.a_name_pos;
-			"a_private",string_of_bool a.a_private;
-			"a_doc",s_doc a.a_doc;
-			"a_meta",s_metadata a.a_meta;
-			"a_params",s_type_params a.a_params;
-			"a_ops",s_list ", " (fun (op,cf) -> Printf.sprintf "%s: %s" (s_binop op) cf.cf_name) a.a_ops;
-			"a_unops",s_list ", " (fun (op,flag,cf) -> Printf.sprintf "%s (%s): %s" (s_unop op) (if flag = Postfix then "postfix" else "prefix") cf.cf_name) a.a_unops;
-			"a_impl",s_opt (fun c -> s_type_path c.cl_path) a.a_impl;
-			"a_this",s_type_kind a.a_this;
-			"a_from",s_list ", " s_type_kind a.a_from;
-			"a_to",s_list ", " s_type_kind a.a_to;
-			"a_from_field",s_list ", " (fun (t,cf) -> Printf.sprintf "%s: %s" (s_type_kind t) cf.cf_name) a.a_from_field;
-			"a_to_field",s_list ", " (fun (t,cf) -> Printf.sprintf "%s: %s" (s_type_kind t) cf.cf_name) a.a_to_field;
-			"a_array",s_list ", " (fun cf -> cf.cf_name) a.a_array;
-			"a_read",s_opt (fun cf -> cf.cf_name) a.a_read;
-			"a_write",s_opt (fun cf -> cf.cf_name) a.a_write;
-		]
-
-	let s_tvar_extra (tl,eo) =
-		Printf.sprintf "Some(%s, %s)" (s_type_params tl) (s_opt (s_expr_ast true "" s_type) eo)
-
-	let s_tvar v =
-		s_record_fields "" [
-			"v_id",string_of_int v.v_id;
-			"v_name",v.v_name;
-			"v_type",s_type v.v_type;
-			"v_capture",string_of_bool v.v_capture;
-			"v_extra",s_opt s_tvar_extra v.v_extra;
-			"v_meta",s_metadata v.v_meta;
-		]
-
-	let s_module_kind = function
-		| MCode -> "MCode"
-		| MMacro -> "MMacro"
-		| MFake -> "MFake"
-		| MExtern -> "MExtern"
-		| MImport -> "MImport"
-
-	let s_module_def_extra tabs me =
-		s_record_fields tabs [
-			"m_file",me.m_file;
-			"m_sign",me.m_sign;
-			"m_time",string_of_float me.m_time;
-			"m_dirty",s_opt s_type_path me.m_dirty;
-			"m_added",string_of_int me.m_added;
-			"m_mark",string_of_int me.m_mark;
-			"m_deps",s_pmap string_of_int (fun m -> snd m.m_path) me.m_deps;
-			"m_processed",string_of_int me.m_processed;
-			"m_kind",s_module_kind me.m_kind;
-			"m_binded_res",""; (* TODO *)
-			"m_if_feature",""; (* TODO *)
-			"m_features",""; (* TODO *)
-		]
-
-	let s_module_def m =
-		s_record_fields "" [
-			"m_id",string_of_int m.m_id;
-			"m_path",s_type_path m.m_path;
-			"m_extra",s_module_def_extra "\t" m.m_extra
-		]
-
-	let s_type_path tp =
-		s_record_fields "" [
-			"tpackage",s_list "." (fun s -> s) tp.tpackage;
-			"tname",tp.tname;
-			"tparams","";
-			"tsub",s_opt (fun s -> s) tp.tsub;
-		]
-
-	let s_class_flag = function
-		| HInterface -> "HInterface"
-		| HExtern -> "HExtern"
-		| HPrivate -> "HPrivate"
-		| HExtends tp -> "HExtends " ^ (s_type_path (fst tp))
-		| HImplements tp -> "HImplements " ^ (s_type_path (fst tp))
-		| HFinal -> "HFinal"
-
-	let s_placed f (x,p) =
-		s_pair (f x) (s_pos p)
-
-	let s_class_field cff =
-		s_record_fields "" [
-			"cff_name",s_placed (fun s -> s) cff.cff_name;
-			"cff_doc",s_opt (fun s -> s) cff.cff_doc;
-			"cff_pos",s_pos cff.cff_pos;
-			"cff_meta",s_metadata cff.cff_meta;
-			"cff_access",s_list ", " Ast.s_placed_access cff.cff_access;
-		]
-end
-
-(* ======= Unification ======= *)
-
-type unify_error =
-	| Cannot_unify of t * t
-	| Invalid_field_type of string
-	| Has_no_field of t * string
-	| Has_no_runtime_field of t * string
-	| Has_extra_field of t * string
-	| Invalid_kind of string * field_kind * field_kind
-	| Invalid_visibility of string
-	| Not_matching_optional of string
-	| Cant_force_optional
-	| Invariant_parameter of int
-	| Constraint_failure of string
-	| Missing_overload of tclass_field * t
-	| FinalInvariance (* nice band name *)
-	| Invalid_function_argument of int (* index *) * int (* total *)
-	| Invalid_return_type
-	| Unify_custom of string
-
-exception Unify_error of unify_error list
-
-let error l = raise (Unify_error l)
-
-let check_constraint name f =
-	try
-		f()
-	with Unify_error l ->
-		raise (Unify_error ((Constraint_failure name) :: l))
-
-module Monomorph = struct
-	let create () = {
-		tm_type = None;
-		tm_constraint = None;
-	}
-
-	let unify_merge a b = match a,b with
-		| TAnon an1,TAnon an2 ->
-			let old1 = !(an1.a_status) in
-			let old2 = !(an2.a_status) in
-			an1.a_status := Opened;
-			an2.a_status := Opened;
-			Std.finally (fun () ->
-				an1.a_status := old1;
-				an1.a_status := old2;
-			) (!unify_ref a) b
-		| _ ->
-			!unify_ref a b
-
-	let set_constraint m path p constr =
-		assert(m.tm_type = None);
-		assert(m.tm_constraint = None);
-		m.tm_constraint <- Some (constr,path,p)
-
-	let constrain_to_object m path p tl = set_constraint m path p (CTypes tl)
-
-	let constrain_to_fields m path p fl =
-		let anon = { a_fields = fl; a_status = ref Opened } in
-		set_constraint m path p (CStructure(TAnon anon,anon))
-
-	let do_bind m t =
-		(* assert(m.tm_type = None); *) (* TODO: should be here, but matcher.ml does some weird bind handling at the moment. *)
-		m.tm_type <- Some t
-
-	let merge_constraints mono_to mono_from = match mono_from.tm_constraint with
-		| None ->
-			()
-		| Some cstr -> match mono_to.tm_constraint with
-			| None ->
-				mono_to.tm_constraint <- Some cstr
-			| Some cstr2 -> match cstr,cstr2 with
-				| (CStructure(t1,anon1),path,p),(CStructure(t2,_),_,_) ->
-					!unify_ref t1 t2;
-					mono_to.tm_constraint <- Some(CStructure(t1,anon1),path,p)
-				| (CTypes tl1,path,p),(CTypes tl2,_,_) ->
-					mono_to.tm_constraint <- Some(CTypes (tl1 @ tl2),path,p);
-				| _ ->
-					error [Unify_custom "Cannot merge constraints"]
-
-	let rec bind m t =
-		begin match t with
-		| TMono m2 ->
-			begin match m2.tm_type with
-			| None ->
-				(* Inherit constraints. This avoids too-early unification. *)
-				merge_constraints m2 m;
-				do_bind m t
-			| Some t ->
-				bind m t
-			end;
-		| _ ->
-			Option.may (fun (cstr,path,p) -> match cstr with
-				| CStructure(tanon,anon) ->
-					if not (PMap.is_empty anon.a_fields) then check_constraint path (fun () ->
-						unify_merge t tanon;
-					)
-				| CTypes tl ->
-					check_constraint path (fun () ->
-						List.iter (unify_merge t) tl
-					)
-			) m.tm_constraint;
-			do_bind m t;
-		end
-
-	let unbind m =
-		m.tm_type <- None
-end
-
-let rec link e a b =
-	(* tell if setting a == b will create a type-loop *)
-	let rec loop t =
-		if t == a then
-			true
-		else match t with
-		| TMono t -> (match t.tm_type with None -> false | Some t -> loop t)
-		| TEnum (_,tl) -> List.exists loop tl
-		| TInst (_,tl) | TType (_,tl) | TAbstract (_,tl) -> List.exists loop tl
-		| TFun (tl,t) -> List.exists (fun (_,_,t) -> loop t) tl || loop t
-		| TDynamic t2 ->
-			if t == t2 then
-				false
-			else
-				loop t2
-		| TLazy f ->
-			loop (lazy_type f)
-		| TAnon a ->
-			try
-				PMap.iter (fun _ f -> if loop f.cf_type then raise Exit) a.a_fields;
-				false
-			with
-				Exit -> true
-	in
-	(* tell is already a ~= b *)
-	if loop b then
-		(follow b) == a
-	else if b == t_dynamic then
-		true
-	else begin
-		Monomorph.bind e b;
-		true
-	end
-
-let would_produce_recursive_anon field_acceptor field_donor =
-	try
-		(match !(field_acceptor.a_status) with
-		| Opened ->
-			PMap.iter (fun n field ->
-				match follow field.cf_type with
-				| TAnon a when field_acceptor == a -> raise Exit
-				| _ -> ()
-			) field_donor.a_fields;
-		| _ -> ());
-		false
-	with Exit -> true
-
-let link_dynamic a b = match follow a,follow b with
-	| TMono r,TDynamic _ -> Monomorph.bind r b
-	| TDynamic _,TMono r -> Monomorph.bind r a
-	| _ -> ()
-
-let fast_eq_check type_param_check a b =
-	if a == b then
-		true
-	else match a , b with
-	| TFun (l1,r1) , TFun (l2,r2) when List.length l1 = List.length l2 ->
-		List.for_all2 (fun (_,_,t1) (_,_,t2) -> type_param_check t1 t2) l1 l2 && type_param_check r1 r2
-	| TType (t1,l1), TType (t2,l2) ->
-		t1 == t2 && List.for_all2 type_param_check l1 l2
-	| TEnum (e1,l1), TEnum (e2,l2) ->
-		e1 == e2 && List.for_all2 type_param_check l1 l2
-	| TInst (c1,l1), TInst (c2,l2) ->
-		c1 == c2 && List.for_all2 type_param_check l1 l2
-	| TAbstract (a1,l1), TAbstract (a2,l2) ->
-		a1 == a2 && List.for_all2 type_param_check l1 l2
-	| _ , _ ->
-		false
-
-let rec fast_eq a b = fast_eq_check fast_eq a b
-
-let rec fast_eq_mono ml a b =
-	if fast_eq_check (fast_eq_mono ml) a b then
-		true
-	else match a , b with
-	| TMono _, _ ->
-		List.memq a ml
-	| _ , _ ->
-		false
-
-let rec shallow_eq a b =
-	a == b
-	|| begin
-		let a = follow a
-		and b = follow b in
-		fast_eq_check shallow_eq a b
-		|| match a , b with
-			| t, TMono { tm_type = None } when t == t_dynamic -> true
-			| TMono { tm_type = None }, t when t == t_dynamic -> true
-			| TMono { tm_type = None }, TMono { tm_type = None } -> true
-			| TAnon a1, TAnon a2 ->
-				let fields_eq() =
-					let rec loop fields1 fields2 =
-						match fields1, fields2 with
-						| [], [] -> true
-						| _, [] | [], _ -> false
-						| f1 :: rest1, f2 :: rest2 ->
-							f1.cf_name = f2.cf_name
-							&& (try shallow_eq f1.cf_type f2.cf_type with Not_found -> false)
-							&& loop rest1 rest2
-					in
-					let fields1 = PMap.fold (fun field fields -> field :: fields) a1.a_fields []
-					and fields2 = PMap.fold (fun field fields -> field :: fields) a2.a_fields []
-					and sort_compare f1 f2 = compare f1.cf_name f2.cf_name in
-					loop (List.sort sort_compare fields1) (List.sort sort_compare fields2)
-				in
-				(match !(a2.a_status), !(a1.a_status) with
-				| Statics c, Statics c2 -> c == c2
-				| EnumStatics e, EnumStatics e2 -> e == e2
-				| AbstractStatics a, AbstractStatics a2 -> a == a2
-				| Extend tl1, Extend tl2 -> fields_eq() && List.for_all2 shallow_eq tl1 tl2
-				| Closed, Closed -> fields_eq()
-				| Opened, Opened -> fields_eq()
-				| Const, Const -> fields_eq()
-				| _ -> false
-				)
-			| _ , _ ->
-				false
-	end
-
-(* perform unification with subtyping.
-   the first type is always the most down in the class hierarchy
-   it's also the one that is pointed by the position.
-   It's actually a typecheck of  A :> B where some mutations can happen *)
-
-let cannot_unify a b = Cannot_unify (a,b)
-let invalid_field n = Invalid_field_type n
-let invalid_kind n a b = Invalid_kind (n,a,b)
-let invalid_visibility n = Invalid_visibility n
-let has_no_field t n = Has_no_field (t,n)
-let has_extra_field t n = Has_extra_field (t,n)
-let has_meta m ml = List.exists (fun (m2,_,_) -> m = m2) ml
-let get_meta m ml = List.find (fun (m2,_,_) -> m = m2) ml
-let no_meta = []
-
-(*
-	we can restrict access as soon as both are runtime-compatible
-*)
-let unify_access a1 a2 =
-	a1 = a2 || match a1, a2 with
-	| _, AccNo | _, AccNever -> true
-	| AccInline, AccNormal -> true
-	| _ -> false
-
-let direct_access = function
-	| AccNo | AccNever | AccNormal | AccInline | AccRequire _ | AccCtor -> true
-	| AccResolve | AccCall -> false
-
-let unify_kind k1 k2 =
-	k1 = k2 || match k1, k2 with
-		| Var v1, Var v2 -> unify_access v1.v_read v2.v_read && unify_access v1.v_write v2.v_write
-		| Var v, Method m ->
-			(match v.v_read, v.v_write, m with
-			| AccNormal, _, MethNormal -> true
-			| AccNormal, AccNormal, MethDynamic -> true
-			| _ -> false)
-		| Method m, Var v ->
-			(match m with
-			| MethDynamic -> direct_access v.v_read && direct_access v.v_write
-			| MethMacro -> false
-			| MethNormal | MethInline ->
-				match v.v_read,v.v_write with
-				| AccNormal,(AccNo | AccNever) -> true
-				| _ -> false)
-		| Method m1, Method m2 ->
-			match m1,m2 with
-			| MethInline, MethNormal
-			| MethDynamic, MethNormal -> true
-			| _ -> false
-
-type 'a rec_stack = {
-	mutable rec_stack : 'a list;
-}
-
-let new_rec_stack() = { rec_stack = [] }
-let rec_stack_exists f s = List.exists f s.rec_stack
-let rec_stack_memq v s = List.memq v s.rec_stack
-let rec_stack_loop stack value f arg =
-	stack.rec_stack <- value :: stack.rec_stack;
-	try
-		let r = f arg in
-		stack.rec_stack <- List.tl stack.rec_stack;
-		r
-	with e ->
-		stack.rec_stack <- List.tl stack.rec_stack;
-		raise e
-
-let eq_stack = new_rec_stack()
-
-let rec_stack stack value fcheck frun ferror =
-	if not (rec_stack_exists fcheck stack) then begin
-		try
-			stack.rec_stack <- value :: stack.rec_stack;
-			let v = frun() in
-			stack.rec_stack <- List.tl stack.rec_stack;
-			v
-		with
-			Unify_error l ->
-				stack.rec_stack <- List.tl stack.rec_stack;
-				ferror l
-			| e ->
-				stack.rec_stack <- List.tl stack.rec_stack;
-				raise e
-	end
-
-let rec_stack_default stack value fcheck frun def =
-	if not (rec_stack_exists fcheck stack) then rec_stack_loop stack value frun () else def
-
-let rec_stack_bool stack value fcheck frun =
-	if (rec_stack_exists fcheck stack) then false else begin
-		try
-			stack.rec_stack <- value :: stack.rec_stack;
-			frun();
-			stack.rec_stack <- List.tl stack.rec_stack;
-			true
-		with
-			Unify_error l ->
-				stack.rec_stack <- List.tl stack.rec_stack;
-				false
-			| e ->
-				stack.rec_stack <- List.tl stack.rec_stack;
-				raise e
-	end
-
-type eq_kind =
-	| EqStrict
-	| EqCoreType
-	| EqRightDynamic
-	| EqBothDynamic
-	| EqDoNotFollowNull (* like EqStrict, but does not follow Null<T> *)
-
-let rec type_eq param a b =
-	let can_follow t = match param with
-		| EqCoreType -> false
-		| EqDoNotFollowNull -> not (is_explicit_null t)
-		| _ -> true
-	in
-	if a == b then
-		()
-	else match a , b with
-	| TLazy f , _ -> type_eq param (lazy_type f) b
-	| _ , TLazy f -> type_eq param a (lazy_type f)
-	| TMono t , _ ->
-		(match t.tm_type with
-		| None -> if param = EqCoreType || not (link t a b) then error [cannot_unify a b]
-		| Some t -> type_eq param t b)
-	| _ , TMono t ->
-		(match t.tm_type with
-		| None -> if param = EqCoreType || not (link t b a) then error [cannot_unify a b]
-		| Some t -> type_eq param a t)
-	| TAbstract ({a_path=[],"Null"},[t1]),TAbstract ({a_path=[],"Null"},[t2]) ->
-		type_eq param t1 t2
-	| TAbstract ({a_path=[],"Null"},[t]),_ when param <> EqDoNotFollowNull ->
-		type_eq param t b
-	| _,TAbstract ({a_path=[],"Null"},[t]) when param <> EqDoNotFollowNull ->
-		type_eq param a t
-	| TType (t1,tl1), TType (t2,tl2) when (t1 == t2 || (param = EqCoreType && t1.t_path = t2.t_path)) && List.length tl1 = List.length tl2 ->
-		type_eq_params param a b tl1 tl2
-	| TType (t,tl) , _ when can_follow a ->
-		type_eq param (apply_params t.t_params tl t.t_type) b
-	| _ , TType (t,tl) when can_follow b ->
-		rec_stack eq_stack (a,b)
-			(fun (a2,b2) -> fast_eq a a2 && fast_eq b b2)
-			(fun() -> type_eq param a (apply_params t.t_params tl t.t_type))
-			(fun l -> error (cannot_unify a b :: l))
-	| TEnum (e1,tl1) , TEnum (e2,tl2) ->
-		if e1 != e2 && not (param = EqCoreType && e1.e_path = e2.e_path) then error [cannot_unify a b];
-		type_eq_params param a b tl1 tl2
-	| TInst (c1,tl1) , TInst (c2,tl2) ->
-		if c1 != c2 && not (param = EqCoreType && c1.cl_path = c2.cl_path) && (match c1.cl_kind, c2.cl_kind with KExpr _, KExpr _ -> false | _ -> true) then error [cannot_unify a b];
-		type_eq_params param a b tl1 tl2
-	| TFun (l1,r1) , TFun (l2,r2) when List.length l1 = List.length l2 ->
-		let i = ref 0 in
-		(try
-			type_eq param r1 r2;
-			List.iter2 (fun (n,o1,t1) (_,o2,t2) ->
-				incr i;
-				if o1 <> o2 then error [Not_matching_optional n];
-				type_eq param t1 t2
-			) l1 l2
-		with
-			Unify_error l ->
-				let msg = if !i = 0 then Invalid_return_type else Invalid_function_argument(!i,List.length l1) in
-				error (cannot_unify a b :: msg :: l)
-		)
-	| TDynamic a , TDynamic b ->
-		type_eq param a b
-	| TAbstract (a1,tl1) , TAbstract (a2,tl2) ->
-		if a1 != a2 && not (param = EqCoreType && a1.a_path = a2.a_path) then error [cannot_unify a b];
-		type_eq_params param a b tl1 tl2
-	| TAnon a1, TAnon a2 ->
-		(try
-			(match !(a2.a_status) with
-			| Statics c -> (match !(a1.a_status) with Statics c2 when c == c2 -> () | _ -> error [])
-			| EnumStatics e -> (match !(a1.a_status) with EnumStatics e2 when e == e2 -> () | _ -> error [])
-			| AbstractStatics a -> (match !(a1.a_status) with AbstractStatics a2 when a == a2 -> () | _ -> error [])
-			| _ -> ()
-			);
-			if would_produce_recursive_anon a1 a2 || would_produce_recursive_anon a2 a1 then error [cannot_unify a b];
-			PMap.iter (fun n f1 ->
-				try
-					let f2 = PMap.find n a2.a_fields in
-					if f1.cf_kind <> f2.cf_kind && (param = EqStrict || param = EqCoreType || not (unify_kind f1.cf_kind f2.cf_kind)) then error [invalid_kind n f1.cf_kind f2.cf_kind];
-					let a = f1.cf_type and b = f2.cf_type in
-					(try type_eq param a b with Unify_error l -> error (invalid_field n :: l));
-					if (has_class_field_flag f1 CfPublic) != (has_class_field_flag f2 CfPublic) then error [invalid_visibility n];
-				with
-					Not_found ->
-						if is_closed a2 then error [has_no_field b n];
-						if not (link (Monomorph.create()) b f1.cf_type) then error [cannot_unify a b];
-						a2.a_fields <- PMap.add n f1 a2.a_fields
-			) a1.a_fields;
-			PMap.iter (fun n f2 ->
-				if not (PMap.mem n a1.a_fields) then begin
-					if is_closed a1 then error [has_no_field a n];
-					if not (link (Monomorph.create()) a f2.cf_type) then error [cannot_unify a b];
-					a1.a_fields <- PMap.add n f2 a1.a_fields
-				end;
-			) a2.a_fields;
-		with
-			Unify_error l -> error (cannot_unify a b :: l))
-	| _ , _ ->
-		if b == t_dynamic && (param = EqRightDynamic || param = EqBothDynamic) then
-			()
-		else if a == t_dynamic && param = EqBothDynamic then
-			()
-		else
-			error [cannot_unify a b]
-
-and type_eq_params param a b tl1 tl2 =
-	let i = ref 0 in
-	List.iter2 (fun t1 t2 ->
-		incr i;
-		try
-			type_eq param t1 t2
-		with Unify_error l ->
-			let err = cannot_unify a b in
-			error (err :: (Invariant_parameter !i) :: l)
-		) tl1 tl2
-
-let type_iseq a b =
-	try
-		type_eq EqStrict a b;
-		true
-	with
-		Unify_error _ -> false
-
-let type_iseq_strict a b =
-	try
-		type_eq EqDoNotFollowNull a b;
-		true
-	with Unify_error _ ->
-		false
-
-let unify_stack = new_rec_stack()
-let abstract_cast_stack = new_rec_stack()
-let unify_new_monos = new_rec_stack()
-
-let print_stacks() =
-	let ctx = print_context() in
-	let st = s_type ctx in
-	print_endline "unify_stack";
-	List.iter (fun (a,b) -> Printf.printf "\t%s , %s\n" (st a) (st b)) unify_stack.rec_stack;
-	print_endline "monos";
-	List.iter (fun m -> print_endline ("\t" ^ st m)) unify_new_monos.rec_stack;
-	print_endline "abstract_cast_stack";
-	List.iter (fun (a,b) -> Printf.printf "\t%s , %s\n" (st a) (st b)) abstract_cast_stack.rec_stack
-
-let rec unify a b =
-	if a == b then
-		()
-	else match a, b with
-	| TLazy f , _ -> unify (lazy_type f) b
-	| _ , TLazy f -> unify a (lazy_type f)
-	| TMono t , _ ->
-		(match t.tm_type with
-		| None -> if not (link t a b) then error [cannot_unify a b]
-		| Some t -> unify t b)
-	| _ , TMono t ->
-		(match t.tm_type with
-		| None -> if not (link t b a) then error [cannot_unify a b]
-		| Some t -> unify a t)
-	| TType (t,tl) , _ ->
-		rec_stack unify_stack (a,b)
-			(fun(a2,b2) -> fast_eq a a2 && fast_eq b b2)
-			(fun() -> try_apply_params_rec t.t_params tl t.t_type (fun a -> unify a b))
-			(fun l -> error (cannot_unify a b :: l))
-	| _ , TType (t,tl) ->
-		rec_stack unify_stack (a,b)
-			(fun(a2,b2) -> fast_eq a a2 && fast_eq b b2)
-			(fun() -> try_apply_params_rec t.t_params tl t.t_type (unify a))
-			(fun l -> error (cannot_unify a b :: l))
-	| TEnum (ea,tl1) , TEnum (eb,tl2) ->
-		if ea != eb then error [cannot_unify a b];
-		unify_type_params a b tl1 tl2
-	| TAbstract ({a_path=[],"Null"},[t]),_ ->
-		begin try unify t b
-		with Unify_error l -> error (cannot_unify a b :: l) end
-	| _,TAbstract ({a_path=[],"Null"},[t]) ->
-		begin try unify a t
-		with Unify_error l -> error (cannot_unify a b :: l) end
-	| TAbstract (a1,tl1) , TAbstract (a2,tl2) when a1 == a2 ->
-		begin try
-			unify_type_params a b tl1 tl2
-		with Unify_error _ as err ->
-			(* the type could still have a from/to relation to itself (issue #3494) *)
-			begin try
-				unify_abstracts a b a1 tl1 a2 tl2
-			with Unify_error _ ->
-				raise err
-			end
-		end
-	| TAbstract ({a_path=[],"Void"},_) , _
-	| _ , TAbstract ({a_path=[],"Void"},_) ->
-		error [cannot_unify a b]
-	| TAbstract (a1,tl1) , TAbstract (a2,tl2) ->
-		unify_abstracts a b a1 tl1 a2 tl2
-	| TInst (c1,tl1) , TInst (c2,tl2) ->
-		let rec loop c tl =
-			if c == c2 then begin
-				unify_type_params a b tl tl2;
-				true
-			end else (match c.cl_super with
-				| None -> false
-				| Some (cs,tls) ->
-					loop cs (List.map (apply_params c.cl_params tl) tls)
-			) || List.exists (fun (cs,tls) ->
-				loop cs (List.map (apply_params c.cl_params tl) tls)
-			) c.cl_implements
-			|| (match c.cl_kind with
-			| KTypeParameter pl -> List.exists (fun t ->
-				match follow t with
-				| TInst (cs,tls) -> loop cs (List.map (apply_params c.cl_params tl) tls)
-				| TAbstract(aa,tl) -> List.exists (unify_to aa tl b) aa.a_to
-				| _ -> false
-			) pl
-			| _ -> false)
-		in
-		if not (loop c1 tl1) then error [cannot_unify a b]
-	| TFun (l1,r1) , TFun (l2,r2) when List.length l1 = List.length l2 ->
-		let i = ref 0 in
-		(try
-			(match follow r2 with
-			| TAbstract ({a_path=[],"Void"},_) -> incr i
-			| _ -> unify r1 r2; incr i);
-			List.iter2 (fun (_,o1,t1) (_,o2,t2) ->
-				if o1 && not o2 then error [Cant_force_optional];
-				unify t1 t2;
-				incr i
-			) l2 l1 (* contravariance *)
-		with
-			Unify_error l ->
-				let msg = if !i = 0 then Invalid_return_type else Invalid_function_argument(!i,List.length l1) in
-				error (cannot_unify a b :: msg :: l))
-	| TInst (c,tl) , TAnon an ->
-		if PMap.is_empty an.a_fields then (match c.cl_kind with
-			| KTypeParameter pl ->
-				(* one of the constraints must unify with { } *)
-				if not (List.exists (fun t -> match follow t with TInst _ | TAnon _ -> true | _ -> false) pl) then error [cannot_unify a b]
-			| _ -> ());
-		(try
-			PMap.iter (fun n f2 ->
-				(*
-					introducing monomorphs while unifying might create infinite loops - see #2315
-					let's store these monomorphs and make sure we reach a fixed point
-				*)
-				let monos = ref [] in
-				let make_type f =
-					match f.cf_params with
-					| [] -> f.cf_type
-					| l ->
-						let ml = List.map (fun _ -> mk_mono()) l in
-						monos := ml;
-						apply_params f.cf_params ml f.cf_type
-				in
-				let _, ft, f1 = (try raw_class_field make_type c tl n with Not_found -> error [has_no_field a n]) in
-				let ft = apply_params c.cl_params tl ft in
-				if not (unify_kind f1.cf_kind f2.cf_kind) then error [invalid_kind n f1.cf_kind f2.cf_kind];
-				if (has_class_field_flag f2 CfPublic) && not (has_class_field_flag f1 CfPublic) then error [invalid_visibility n];
-
-				(match f2.cf_kind with
-				| Var { v_read = AccNo } | Var { v_read = AccNever } ->
-					(* we will do a recursive unification, so let's check for possible recursion *)
-					let old_monos = unify_new_monos.rec_stack in
-					unify_new_monos.rec_stack <- !monos @ unify_new_monos.rec_stack;
-					rec_stack unify_stack (ft,f2.cf_type)
-						(fun (a2,b2) -> fast_eq b2 f2.cf_type && fast_eq_mono unify_new_monos.rec_stack ft a2)
-						(fun() -> try unify_with_access f1 ft f2 with e -> unify_new_monos.rec_stack <- old_monos; raise e)
-						(fun l -> error (invalid_field n :: l));
-					unify_new_monos.rec_stack <- old_monos;
-				| Method MethNormal | Method MethInline | Var { v_write = AccNo } | Var { v_write = AccNever } ->
-					(* same as before, but unification is reversed (read-only var) *)
-					let old_monos = unify_new_monos.rec_stack in
-					unify_new_monos.rec_stack <- !monos @ unify_new_monos.rec_stack;
-					rec_stack unify_stack (f2.cf_type,ft)
-						(fun(a2,b2) -> fast_eq_mono unify_new_monos.rec_stack b2 ft && fast_eq f2.cf_type a2)
-						(fun() -> try unify_with_access f1 ft f2 with e -> unify_new_monos.rec_stack <- old_monos; raise e)
-						(fun l -> error (invalid_field n :: l));
-					unify_new_monos.rec_stack <- old_monos;
-				| _ ->
-					(* will use fast_eq, which have its own stack *)
-					try
-						unify_with_access f1 ft f2
-					with
-						Unify_error l ->
-							error (invalid_field n :: l));
-
-				List.iter (fun f2o ->
-					if not (List.exists (fun f1o -> type_iseq f1o.cf_type f2o.cf_type) (f1 :: f1.cf_overloads))
-					then error [Missing_overload (f1, f2o.cf_type)]
-				) f2.cf_overloads;
-				(* we mark the field as :?used because it might be used through the structure *)
-				if not (Meta.has Meta.MaybeUsed f1.cf_meta) then begin
-					f1.cf_meta <- (Meta.MaybeUsed,[],f1.cf_pos) :: f1.cf_meta;
-					match f2.cf_kind with
-					| Var vk ->
-						let check name =
-							try
-								let _,_,cf = raw_class_field make_type c tl name in
-								if not (Meta.has Meta.MaybeUsed cf.cf_meta) then
-									cf.cf_meta <- (Meta.MaybeUsed,[],f1.cf_pos) :: cf.cf_meta
-							with Not_found ->
-								()
-						in
-						(match vk.v_read with AccCall -> check ("get_" ^ f1.cf_name) | _ -> ());
-						(match vk.v_write with AccCall -> check ("set_" ^ f1.cf_name) | _ -> ());
-					| _ -> ()
-				end;
-				(match f1.cf_kind with
-				| Method MethInline ->
-					if (c.cl_extern || has_class_field_flag f1 CfExtern) && not (Meta.has Meta.Runtime f1.cf_meta) then error [Has_no_runtime_field (a,n)];
-				| _ -> ());
-			) an.a_fields;
-			(match !(an.a_status) with
-			| Opened -> an.a_status := Closed;
-			| Statics _ | EnumStatics _ | AbstractStatics _ -> error []
-			| Closed | Extend _ | Const -> ())
-		with
-			Unify_error l -> error (cannot_unify a b :: l))
-	| TAnon a1, TAnon a2 ->
-		unify_anons a b a1 a2
-	| TAnon an, TAbstract ({ a_path = [],"Class" },[pt]) ->
-		(match !(an.a_status) with
-		| Statics cl -> unify (TInst (cl,List.map (fun _ -> mk_mono()) cl.cl_params)) pt
-		| _ -> error [cannot_unify a b])
-	| TAnon an, TAbstract ({ a_path = [],"Enum" },[pt]) ->
-		(match !(an.a_status) with
-		| EnumStatics e -> unify (TEnum (e,List.map (fun _ -> mk_mono()) e.e_params)) pt
-		| _ -> error [cannot_unify a b])
-	| TEnum _, TAbstract ({ a_path = [],"EnumValue" },[]) ->
-		()
-	| TEnum(en,_), TAbstract ({ a_path = ["haxe"],"FlatEnum" },[]) when Meta.has Meta.FlatEnum en.e_meta ->
-		()
-	| TFun _, TAbstract ({ a_path = ["haxe"],"Function" },[]) ->
-		()
-	| TInst(c,tl),TAbstract({a_path = ["haxe"],"Constructible"},[t1]) ->
-		begin try
-			begin match c.cl_kind with
-				| KTypeParameter tl ->
-					(* type parameters require an equal Constructible constraint *)
-					if not (List.exists (fun t -> match follow t with TAbstract({a_path = ["haxe"],"Constructible"},[t2]) -> type_iseq t1 t2 | _ -> false) tl) then error [cannot_unify a b]
-				| _ ->
-					let _,t,cf = class_field c tl "new" in
-					if not (has_class_field_flag cf CfPublic) then error [invalid_visibility "new"];
-					begin try unify t t1
-					with Unify_error l -> error (cannot_unify a b :: l) end
-			end
-		with Not_found ->
-			error [has_no_field a "new"]
-		end
-	| TDynamic t , _ ->
-		if t == a then
-			()
-		else (match b with
-		| TDynamic t2 ->
-			if t2 != b then
-				(try
-					type_eq EqRightDynamic t t2
-				with
-					Unify_error l -> error (cannot_unify a b :: l));
-		| TAbstract(bb,tl) when (List.exists (unify_from bb tl a b) bb.a_from) ->
-			()
-		| _ ->
-			error [cannot_unify a b])
-	| _ , TDynamic t ->
-		if t == b then
-			()
-		else (match a with
-		| TDynamic t2 ->
-			if t2 != a then
-				(try
-					type_eq EqRightDynamic t t2
-				with
-					Unify_error l -> error (cannot_unify a b :: l));
-		| TAnon an ->
-			(try
-				(match !(an.a_status) with
-				| Statics _ | EnumStatics _ -> error []
-				| Opened -> an.a_status := Closed
-				| _ -> ());
-				PMap.iter (fun _ f ->
-					try
-						type_eq EqStrict (field_type f) t
-					with Unify_error l ->
-						error (invalid_field f.cf_name :: l)
-				) an.a_fields
-			with Unify_error l ->
-				error (cannot_unify a b :: l))
-		| TAbstract(aa,tl) when (List.exists (unify_to aa tl b) aa.a_to) ->
-			()
-		| _ ->
-			error [cannot_unify a b])
-	| TAbstract (aa,tl), _  ->
-		if not (List.exists (unify_to aa tl b) aa.a_to) then error [cannot_unify a b];
-	| TInst ({ cl_kind = KTypeParameter ctl } as c,pl), TAbstract (bb,tl) ->
-		(* one of the constraints must satisfy the abstract *)
-		if not (List.exists (fun t ->
-			let t = apply_params c.cl_params pl t in
-			try unify t b; true with Unify_error _ -> false
-		) ctl) && not (List.exists (unify_from bb tl a b) bb.a_from) then error [cannot_unify a b];
-	| _, TAbstract (bb,tl) ->
-		if not (List.exists (unify_from bb tl a b) bb.a_from) then error [cannot_unify a b]
-	| _ , _ ->
-		error [cannot_unify a b]
-
-and unify_abstracts a b a1 tl1 a2 tl2 =
-	let f1 = unify_to a1 tl1 b in
-		let f2 = unify_from a2 tl2 a b in
-		if (List.exists (f1 ~allow_transitive_cast:false) a1.a_to)
-		|| (List.exists (f2 ~allow_transitive_cast:false) a2.a_from)
-		|| (((Meta.has Meta.CoreType a1.a_meta) || (Meta.has Meta.CoreType a2.a_meta))
-			&& ((List.exists f1 a1.a_to) || (List.exists f2 a2.a_from))) then
-			()
-		else
-			error [cannot_unify a b]
-
-and unify_anons a b a1 a2 =
-	if would_produce_recursive_anon a1 a2 then error [cannot_unify a b];
-	(try
-		PMap.iter (fun n f2 ->
-		try
-			let f1 = PMap.find n a1.a_fields in
-			if not (unify_kind f1.cf_kind f2.cf_kind) then
-				(match !(a1.a_status), f1.cf_kind, f2.cf_kind with
-				| Opened, Var { v_read = AccNormal; v_write = AccNo }, Var { v_read = AccNormal; v_write = AccNormal } ->
-					f1.cf_kind <- f2.cf_kind;
-				| _ -> error [invalid_kind n f1.cf_kind f2.cf_kind]);
-			if (has_class_field_flag f2 CfPublic) && not (has_class_field_flag f1 CfPublic) then error [invalid_visibility n];
-			try
-				let f1_type =
-					if fast_eq f1.cf_type f2.cf_type then f1.cf_type
-					else field_type f1
-				in
-				unify_with_access f1 f1_type f2;
-				(match !(a1.a_status) with
-				| Statics c when not (Meta.has Meta.MaybeUsed f1.cf_meta) -> f1.cf_meta <- (Meta.MaybeUsed,[],f1.cf_pos) :: f1.cf_meta
-				| _ -> ());
-			with
-				Unify_error l -> error (invalid_field n :: l)
-		with
-			Not_found ->
-				match !(a1.a_status) with
-				| Opened ->
-					if not (link (Monomorph.create()) a f2.cf_type) then error [];
-					a1.a_fields <- PMap.add n f2 a1.a_fields
-				| Const when Meta.has Meta.Optional f2.cf_meta ->
-					()
-				| _ ->
-					error [has_no_field a n];
-		) a2.a_fields;
-		(match !(a1.a_status) with
-		| Const when not (PMap.is_empty a2.a_fields) ->
-			PMap.iter (fun n _ -> if not (PMap.mem n a2.a_fields) then error [has_extra_field a n]) a1.a_fields;
-		| Opened ->
-			a1.a_status := Closed
-		| _ -> ());
-		(match !(a2.a_status) with
-		| Statics c -> (match !(a1.a_status) with Statics c2 when c == c2 -> () | _ -> error [])
-		| EnumStatics e -> (match !(a1.a_status) with EnumStatics e2 when e == e2 -> () | _ -> error [])
-		| AbstractStatics a -> (match !(a1.a_status) with AbstractStatics a2 when a == a2 -> () | _ -> error [])
-		| Opened -> a2.a_status := Closed
-		| Const | Extend _ | Closed -> ())
-	with
-		Unify_error l -> error (cannot_unify a b :: l))
-
-and unify_from ab tl a b ?(allow_transitive_cast=true) t =
-	rec_stack_bool abstract_cast_stack (a,b)
-		(fun (a2,b2) -> fast_eq a a2 && fast_eq b b2)
-		(fun() ->
-			let t = apply_params ab.a_params tl t in
-			let unify_func = if allow_transitive_cast then unify else type_eq EqRightDynamic in
-			unify_func a t)
-
-and unify_to ab tl b ?(allow_transitive_cast=true) t =
-	let t = apply_params ab.a_params tl t in
-	let unify_func = if allow_transitive_cast then unify else type_eq EqStrict in
-	try
-		unify_func t b;
-		true
-	with Unify_error _ ->
-		false
-
-and unify_from_field ab tl a b ?(allow_transitive_cast=true) (t,cf) =
-	rec_stack_bool abstract_cast_stack (a,b)
-		(fun (a2,b2) -> fast_eq a a2 && fast_eq b b2)
-		(fun() ->
-			let unify_func = if allow_transitive_cast then unify else type_eq EqStrict in
-			match follow cf.cf_type with
-			| TFun(_,r) ->
-				let monos = List.map (fun _ -> mk_mono()) cf.cf_params in
-				let map t = apply_params ab.a_params tl (apply_params cf.cf_params monos t) in
-				unify_func a (map t);
-				List.iter2 (fun m (name,t) -> match follow t with
-					| TInst ({ cl_kind = KTypeParameter constr },_) when constr <> [] ->
-						List.iter (fun tc -> match follow m with TMono _ -> raise (Unify_error []) | _ -> unify m (map tc) ) constr
-					| _ -> ()
-				) monos cf.cf_params;
-				unify_func (map r) b;
-				true
-			| _ -> assert false)
-
-and unify_to_field ab tl b ?(allow_transitive_cast=true) (t,cf) =
-	let a = TAbstract(ab,tl) in
-	rec_stack_bool abstract_cast_stack (b,a)
-		(fun (b2,a2) -> fast_eq a a2 && fast_eq b b2)
-		(fun() ->
-			let unify_func = if allow_transitive_cast then unify else type_eq EqStrict in
-			match follow cf.cf_type with
-			| TFun((_,_,ta) :: _,_) ->
-				let monos = List.map (fun _ -> mk_mono()) cf.cf_params in
-				let map t = apply_params ab.a_params tl (apply_params cf.cf_params monos t) in
-				let athis = map ab.a_this in
-				(* we cannot allow implicit casts when the this type is not completely known yet *)
-				(* if has_mono athis then raise (Unify_error []); *)
-				with_variance (type_eq EqStrict) athis (map ta);
-				(* immediate constraints checking is ok here because we know there are no monomorphs *)
-				List.iter2 (fun m (name,t) -> match follow t with
-					| TInst ({ cl_kind = KTypeParameter constr },_) when constr <> [] ->
-						List.iter (fun tc -> match follow m with TMono _ -> raise (Unify_error []) | _ -> unify m (map tc) ) constr
-					| _ -> ()
-				) monos cf.cf_params;
-				unify_func (map t) b;
-			| _ -> assert false)
-
-and unify_with_variance f t1 t2 =
-	let allows_variance_to t tf = type_iseq tf t in
-	match follow t1,follow t2 with
-	| TInst(c1,tl1),TInst(c2,tl2) when c1 == c2 ->
-		List.iter2 f tl1 tl2
-	| TEnum(en1,tl1),TEnum(en2,tl2) when en1 == en2 ->
-		List.iter2 f tl1 tl2
-	| TAbstract(a1,tl1),TAbstract(a2,tl2) when a1 == a2 && Meta.has Meta.CoreType a1.a_meta ->
-		List.iter2 f tl1 tl2
-	| TAbstract(a1,pl1),TAbstract(a2,pl2) ->
-		if (Meta.has Meta.CoreType a1.a_meta) && (Meta.has Meta.CoreType a2.a_meta) then begin
-			let ta1 = apply_params a1.a_params pl1 a1.a_this in
-			let ta2 = apply_params a2.a_params pl2 a2.a_this in
-			type_eq EqStrict ta1 ta2;
-		end;
-		if not (List.exists (allows_variance_to t2) a1.a_to) && not (List.exists (allows_variance_to t1) a2.a_from) then
-			error [cannot_unify t1 t2]
-	| TAbstract(a,pl),t ->
-		type_eq EqBothDynamic (apply_params a.a_params pl a.a_this) t;
-		if not (List.exists (fun t2 -> allows_variance_to t (apply_params a.a_params pl t2)) a.a_to) then error [cannot_unify t1 t2]
-	| t,TAbstract(a,pl) ->
-		type_eq EqBothDynamic t (apply_params a.a_params pl a.a_this);
-		if not (List.exists (fun t2 -> allows_variance_to t (apply_params a.a_params pl t2)) a.a_from) then error [cannot_unify t1 t2]
-	| (TAnon a1 as t1), (TAnon a2 as t2) ->
-		rec_stack unify_stack (t1,t2)
-			(fun (a,b) -> fast_eq a t1 && fast_eq b t2)
-			(fun() -> unify_anons t1 t2 a1 a2)
-			(fun l -> error l)
-	| _ ->
-		error [cannot_unify t1 t2]
-
-and unify_type_params a b tl1 tl2 =
-	let i = ref 0 in
-	List.iter2 (fun t1 t2 ->
-		incr i;
-		try
-			with_variance (type_eq EqRightDynamic) t1 t2
-		with Unify_error l ->
-			let err = cannot_unify a b in
-			error (err :: (Invariant_parameter !i) :: l)
-	) tl1 tl2
-
-and with_variance f t1 t2 =
-	try
-		f t1 t2
-	with Unify_error l -> try
-		unify_with_variance (with_variance f) t1 t2
-	with Unify_error _ ->
-		raise (Unify_error l)
-
-and unify_with_access f1 t1 f2 =
-	match f2.cf_kind with
-	(* write only *)
-	| Var { v_read = AccNo } | Var { v_read = AccNever } -> unify f2.cf_type t1
-	(* read only *)
-	| Method MethNormal | Method MethInline | Var { v_write = AccNo } | Var { v_write = AccNever } ->
-		if (has_class_field_flag f1 CfFinal) <> (has_class_field_flag f2 CfFinal) then raise (Unify_error [FinalInvariance]);
-		unify t1 f2.cf_type
-	(* read/write *)
-	| _ -> with_variance (type_eq EqBothDynamic) t1 f2.cf_type
-
-let does_unify a b =
-	try
-		unify a b;
-		true
-	with Unify_error _ ->
-		false
-
-(* ======= Mapping and iterating ======= *)
-
-let iter f e =
-	match e.eexpr with
-	| TConst _
-	| TLocal _
-	| TBreak
-	| TContinue
-	| TTypeExpr _
-	| TIdent _ ->
-		()
-	| TArray (e1,e2)
-	| TBinop (_,e1,e2)
-	| TFor (_,e1,e2)
-	| TWhile (e1,e2,_) ->
-		f e1;
-		f e2;
-	| TThrow e
-	| TField (e,_)
-	| TEnumParameter (e,_,_)
-	| TEnumIndex e
-	| TParenthesis e
-	| TCast (e,_)
-	| TUnop (_,_,e)
-	| TMeta(_,e) ->
-		f e
-	| TArrayDecl el
-	| TNew (_,_,el)
-	| TBlock el ->
-		List.iter f el
-	| TObjectDecl fl ->
-		List.iter (fun (_,e) -> f e) fl
-	| TCall (e,el) ->
-		f e;
-		List.iter f el
-	| TVar (v,eo) ->
-		(match eo with None -> () | Some e -> f e)
-	| TFunction fu ->
-		f fu.tf_expr
-	| TIf (e,e1,e2) ->
-		f e;
-		f e1;
-		(match e2 with None -> () | Some e -> f e)
-	| TSwitch (e,cases,def) ->
-		f e;
-		List.iter (fun (el,e2) -> List.iter f el; f e2) cases;
-		(match def with None -> () | Some e -> f e)
-	| TTry (e,catches) ->
-		f e;
-		List.iter (fun (_,e) -> f e) catches
-	| TReturn eo ->
-		(match eo with None -> () | Some e -> f e)
-
-(**
-	Returns `true` if `predicate` is evaluated to `true` for at least one of sub-expressions.
-	Returns `false` otherwise.
-	Does not evaluate `predicate` for the `e` expression.
-*)
-let check_expr predicate e =
-	match e.eexpr with
-		| TConst _ | TLocal _ | TBreak | TContinue | TTypeExpr _ | TIdent _ ->
-			false
-		| TArray (e1,e2) | TBinop (_,e1,e2) | TFor (_,e1,e2) | TWhile (e1,e2,_) ->
-			predicate e1 || predicate e2;
-		| TThrow e | TField (e,_) | TEnumParameter (e,_,_) | TEnumIndex e | TParenthesis e
-		| TCast (e,_) | TUnop (_,_,e) | TMeta(_,e) ->
-			predicate e
-		| TArrayDecl el | TNew (_,_,el) | TBlock el ->
-			List.exists predicate el
-		| TObjectDecl fl ->
-			List.exists (fun (_,e) -> predicate e) fl
-		| TCall (e,el) ->
-			predicate e ||  List.exists predicate el
-		| TVar (_,eo) | TReturn eo ->
-			(match eo with None -> false | Some e -> predicate e)
-		| TFunction fu ->
-			predicate fu.tf_expr
-		| TIf (e,e1,e2) ->
-			predicate e || predicate e1 || (match e2 with None -> false | Some e -> predicate e)
-		| TSwitch (e,cases,def) ->
-			predicate e
-			|| List.exists (fun (el,e2) -> List.exists predicate el || predicate e2) cases
-			|| (match def with None -> false | Some e -> predicate e)
-		| TTry (e,catches) ->
-			predicate e || List.exists (fun (_,e) -> predicate e) catches
-
-let map_expr f e =
-	match e.eexpr with
-	| TConst _
-	| TLocal _
-	| TBreak
-	| TContinue
-	| TTypeExpr _
-	| TIdent _ ->
-		e
-	| TArray (e1,e2) ->
-		let e1 = f e1 in
-		{ e with eexpr = TArray (e1,f e2) }
-	| TBinop (op,e1,e2) ->
-		let e1 = f e1 in
-		{ e with eexpr = TBinop (op,e1,f e2) }
-	| TFor (v,e1,e2) ->
-		let e1 = f e1 in
-		{ e with eexpr = TFor (v,e1,f e2) }
-	| TWhile (e1,e2,flag) ->
-		let e1 = f e1 in
-		{ e with eexpr = TWhile (e1,f e2,flag) }
-	| TThrow e1 ->
-		{ e with eexpr = TThrow (f e1) }
-	| TEnumParameter (e1,ef,i) ->
-		{ e with eexpr = TEnumParameter(f e1,ef,i) }
-	| TEnumIndex e1 ->
-		{ e with eexpr = TEnumIndex (f e1) }
-	| TField (e1,v) ->
-		{ e with eexpr = TField (f e1,v) }
-	| TParenthesis e1 ->
-		{ e with eexpr = TParenthesis (f e1) }
-	| TUnop (op,pre,e1) ->
-		{ e with eexpr = TUnop (op,pre,f e1) }
-	| TArrayDecl el ->
-		{ e with eexpr = TArrayDecl (List.map f el) }
-	| TNew (t,pl,el) ->
-		{ e with eexpr = TNew (t,pl,List.map f el) }
-	| TBlock el ->
-		{ e with eexpr = TBlock (List.map f el) }
-	| TObjectDecl el ->
-		{ e with eexpr = TObjectDecl (List.map (fun (v,e) -> v, f e) el) }
-	| TCall (e1,el) ->
-		let e1 = f e1 in
-		{ e with eexpr = TCall (e1, List.map f el) }
-	| TVar (v,eo) ->
-		{ e with eexpr = TVar (v, match eo with None -> None | Some e -> Some (f e)) }
-	| TFunction fu ->
-		{ e with eexpr = TFunction { fu with tf_expr = f fu.tf_expr } }
-	| TIf (ec,e1,e2) ->
-		let ec = f ec in
-		let e1 = f e1 in
-		{ e with eexpr = TIf (ec,e1,match e2 with None -> None | Some e -> Some (f e)) }
-	| TSwitch (e1,cases,def) ->
-		let e1 = f e1 in
-		let cases = List.map (fun (el,e2) -> List.map f el, f e2) cases in
-		{ e with eexpr = TSwitch (e1, cases, match def with None -> None | Some e -> Some (f e)) }
-	| TTry (e1,catches) ->
-		let e1 = f e1 in
-		{ e with eexpr = TTry (e1, List.map (fun (v,e) -> v, f e) catches) }
-	| TReturn eo ->
-		{ e with eexpr = TReturn (match eo with None -> None | Some e -> Some (f e)) }
-	| TCast (e1,t) ->
-		{ e with eexpr = TCast (f e1,t) }
-	| TMeta (m,e1) ->
-		 {e with eexpr = TMeta(m,f e1)}
-
-let map_expr_type f ft fv e =
-	match e.eexpr with
-	| TConst _
-	| TBreak
-	| TContinue
-	| TTypeExpr _
-	| TIdent _ ->
-		{ e with etype = ft e.etype }
-	| TLocal v ->
-		{ e with eexpr = TLocal (fv v); etype = ft e.etype }
-	| TArray (e1,e2) ->
-		let e1 = f e1 in
-		{ e with eexpr = TArray (e1,f e2); etype = ft e.etype }
-	| TBinop (op,e1,e2) ->
-		let e1 = f e1 in
-		{ e with eexpr = TBinop (op,e1,f e2); etype = ft e.etype }
-	| TFor (v,e1,e2) ->
-		let v = fv v in
-		let e1 = f e1 in
-		{ e with eexpr = TFor (v,e1,f e2); etype = ft e.etype }
-	| TWhile (e1,e2,flag) ->
-		let e1 = f e1 in
-		{ e with eexpr = TWhile (e1,f e2,flag); etype = ft e.etype }
-	| TThrow e1 ->
-		{ e with eexpr = TThrow (f e1); etype = ft e.etype }
-	| TEnumParameter (e1,ef,i) ->
-		{ e with eexpr = TEnumParameter (f e1,ef,i); etype = ft e.etype }
-	| TEnumIndex e1 ->
-		{ e with eexpr = TEnumIndex (f e1); etype = ft e.etype }
-	| TField (e1,v) ->
-		let e1 = f e1 in
-		let v = try
-			let n = match v with
-				| FClosure _ -> raise Not_found
-				| FAnon f | FInstance (_,_,f) | FStatic (_,f) -> f.cf_name
-				| FEnum (_,f) -> f.ef_name
-				| FDynamic n -> n
-			in
-			quick_field e1.etype n
-		with Not_found ->
-			v
-		in
-		{ e with eexpr = TField (e1,v); etype = ft e.etype }
-	| TParenthesis e1 ->
-		{ e with eexpr = TParenthesis (f e1); etype = ft e.etype }
-	| TUnop (op,pre,e1) ->
-		{ e with eexpr = TUnop (op,pre,f e1); etype = ft e.etype }
-	| TArrayDecl el ->
-		{ e with eexpr = TArrayDecl (List.map f el); etype = ft e.etype }
-	| TNew (c,pl,el) ->
-		let et = ft e.etype in
-		(* make sure that we use the class corresponding to the replaced type *)
-		let t = match c.cl_kind with
-			| KTypeParameter _ | KGeneric ->
-				et
-			| _ ->
-				ft (TInst(c,pl))
-		in
-		let c, pl = (match follow t with TInst (c,pl) -> (c,pl) | TAbstract({a_impl = Some c},pl) -> c,pl | t -> error [has_no_field t "new"]) in
-		{ e with eexpr = TNew (c,pl,List.map f el); etype = et }
-	| TBlock el ->
-		{ e with eexpr = TBlock (List.map f el); etype = ft e.etype }
-	| TObjectDecl el ->
-		{ e with eexpr = TObjectDecl (List.map (fun (v,e) -> v, f e) el); etype = ft e.etype }
-	| TCall (e1,el) ->
-		let e1 = f e1 in
-		{ e with eexpr = TCall (e1, List.map f el); etype = ft e.etype }
-	| TVar (v,eo) ->
-		{ e with eexpr = TVar (fv v, match eo with None -> None | Some e -> Some (f e)); etype = ft e.etype }
-	| TFunction fu ->
-		let fu = {
-			tf_expr = f fu.tf_expr;
-			tf_args = List.map (fun (v,o) -> fv v, o) fu.tf_args;
-			tf_type = ft fu.tf_type;
-		} in
-		{ e with eexpr = TFunction fu; etype = ft e.etype }
-	| TIf (ec,e1,e2) ->
-		let ec = f ec in
-		let e1 = f e1 in
-		{ e with eexpr = TIf (ec,e1,match e2 with None -> None | Some e -> Some (f e)); etype = ft e.etype }
-	| TSwitch (e1,cases,def) ->
-		let e1 = f e1 in
-		let cases = List.map (fun (el,e2) -> List.map f el, f e2) cases in
-		{ e with eexpr = TSwitch (e1, cases, match def with None -> None | Some e -> Some (f e)); etype = ft e.etype }
-	| TTry (e1,catches) ->
-		let e1 = f e1 in
-		{ e with eexpr = TTry (e1, List.map (fun (v,e) -> fv v, f e) catches); etype = ft e.etype }
-	| TReturn eo ->
-		{ e with eexpr = TReturn (match eo with None -> None | Some e -> Some (f e)); etype = ft e.etype }
-	| TCast (e1,t) ->
-		{ e with eexpr = TCast (f e1,t); etype = ft e.etype }
-	| TMeta (m,e1) ->
-		{e with eexpr = TMeta(m, f e1); etype = ft e.etype }
-
-let resolve_typedef t =
-	match t with
-	| TClassDecl _ | TEnumDecl _ | TAbstractDecl _ -> t
-	| TTypeDecl td ->
-		match follow td.t_type with
-		| TEnum (e,_) -> TEnumDecl e
-		| TInst (c,_) -> TClassDecl c
-		| TAbstract (a,_) -> TAbstractDecl a
-		| _ -> t
-
-module TExprToExpr = struct
-	let tpath p mp pl =
-		if snd mp = snd p then
-			CTPath {
-				tpackage = fst p;
-				tname = snd p;
-				tparams = pl;
-				tsub = None;
-			}
-		else CTPath {
-				tpackage = fst mp;
-				tname = snd mp;
-				tparams = pl;
-				tsub = Some (snd p);
-			}
-
-	let rec convert_type = function
-		| TMono r ->
-			(match r.tm_type with
-			| None -> raise Exit
-			| Some t -> convert_type t)
-		| TInst ({cl_private = true; cl_path=_,name},tl)
-		| TEnum ({e_private = true; e_path=_,name},tl)
-		| TType ({t_private = true; t_path=_,name},tl)
-		| TAbstract ({a_private = true; a_path=_,name},tl) ->
-			CTPath {
-				tpackage = [];
-				tname = name;
-				tparams = List.map tparam tl;
-				tsub = None;
-			}
-		| TEnum (e,pl) ->
-			tpath e.e_path e.e_module.m_path (List.map tparam pl)
-		| TInst({cl_kind = KExpr e} as c,pl) ->
-			tpath ([],snd c.cl_path) ([],snd c.cl_path) (List.map tparam pl)
-		| TInst({cl_kind = KTypeParameter _} as c,pl) ->
-			tpath ([],snd c.cl_path) ([],snd c.cl_path) (List.map tparam pl)
-		| TInst (c,pl) ->
-			tpath c.cl_path c.cl_module.m_path (List.map tparam pl)
-		| TType (t,pl) as tf ->
-			(* recurse on type-type *)
-			if (snd t.t_path).[0] = '#' then convert_type (follow tf) else tpath t.t_path t.t_module.m_path (List.map tparam pl)
-		| TAbstract (a,pl) ->
-			tpath a.a_path a.a_module.m_path (List.map tparam pl)
-		| TFun (args,ret) ->
-			CTFunction (List.map (fun (_,_,t) -> convert_type' t) args, (convert_type' ret))
-		| TAnon a ->
-			begin match !(a.a_status) with
-			| Statics c -> tpath ([],"Class") ([],"Class") [TPType (tpath c.cl_path c.cl_path [],null_pos)]
-			| EnumStatics e -> tpath ([],"Enum") ([],"Enum") [TPType (tpath e.e_path e.e_path [],null_pos)]
-			| _ ->
-				CTAnonymous (PMap.foldi (fun _ f acc ->
-					{
-						cff_name = f.cf_name,null_pos;
-						cff_kind = FVar (mk_type_hint f.cf_type null_pos,None);
-						cff_pos = f.cf_pos;
-						cff_doc = f.cf_doc;
-						cff_meta = f.cf_meta;
-						cff_access = [];
-					} :: acc
-				) a.a_fields [])
-			end
-		| (TDynamic t2) as t ->
-			tpath ([],"Dynamic") ([],"Dynamic") (if t == t_dynamic then [] else [tparam t2])
-		| TLazy f ->
-			convert_type (lazy_type f)
-
-	and convert_type' t =
-		convert_type t,null_pos
-
-	and tparam = function
-		| TInst ({cl_kind = KExpr e}, _) -> TPExpr e
-		| t -> TPType (convert_type' t)
-
-	and mk_type_hint t p =
-		match follow t with
-		| TMono _ -> None
-		| _ -> (try Some (convert_type t,p) with Exit -> None)
-
-	let rec convert_expr e =
-		let full_type_path t =
-			let mp,p = match t with
-			| TClassDecl c -> c.cl_module.m_path,c.cl_path
-			| TEnumDecl en -> en.e_module.m_path,en.e_path
-			| TAbstractDecl a -> a.a_module.m_path,a.a_path
-			| TTypeDecl t -> t.t_module.m_path,t.t_path
-			in
-			if snd mp = snd p then p else (fst mp) @ [snd mp],snd p
-		in
-		let mk_path = expr_of_type_path in
-		let mk_ident = function
-			| "`trace" -> Ident "trace"
-			| n -> Ident n
-		in
-		let eopt = function None -> None | Some e -> Some (convert_expr e) in
-		((match e.eexpr with
-		| TConst c ->
-			EConst (tconst_to_const c)
-		| TLocal v -> EConst (mk_ident v.v_name)
-		| TArray (e1,e2) -> EArray (convert_expr e1,convert_expr e2)
-		| TBinop (op,e1,e2) -> EBinop (op, convert_expr e1, convert_expr e2)
-		| TField (e,f) -> EField (convert_expr e, field_name f)
-		| TTypeExpr t -> fst (mk_path (full_type_path t) e.epos)
-		| TParenthesis e -> EParenthesis (convert_expr e)
-		| TObjectDecl fl -> EObjectDecl (List.map (fun (k,e) -> k, convert_expr e) fl)
-		| TArrayDecl el -> EArrayDecl (List.map convert_expr el)
-		| TCall (e,el) -> ECall (convert_expr e,List.map convert_expr el)
-		| TNew (c,pl,el) -> ENew ((match (try convert_type (TInst (c,pl)) with Exit -> convert_type (TInst (c,[]))) with CTPath p -> p,null_pos | _ -> assert false),List.map convert_expr el)
-		| TUnop (op,p,e) -> EUnop (op,p,convert_expr e)
-		| TFunction f ->
-			let arg (v,c) = (v.v_name,v.v_pos), false, v.v_meta, mk_type_hint v.v_type null_pos, (match c with None -> None | Some c -> Some (convert_expr c)) in
-			EFunction (FKAnonymous,{ f_params = []; f_args = List.map arg f.tf_args; f_type = mk_type_hint f.tf_type null_pos; f_expr = Some (convert_expr f.tf_expr) })
-		| TVar (v,eo) ->
-			EVars ([(v.v_name,v.v_pos), v.v_final, mk_type_hint v.v_type v.v_pos, eopt eo])
-		| TBlock el -> EBlock (List.map convert_expr el)
-		| TFor (v,it,e) ->
-			let ein = (EBinop (OpIn,(EConst (Ident v.v_name),it.epos),convert_expr it),it.epos) in
-			EFor (ein,convert_expr e)
-		| TIf (e,e1,e2) -> EIf (convert_expr e,convert_expr e1,eopt e2)
-		| TWhile (e1,e2,flag) -> EWhile (convert_expr e1, convert_expr e2, flag)
-		| TSwitch (e,cases,def) ->
-			let cases = List.map (fun (vl,e) ->
-				List.map convert_expr vl,None,(match e.eexpr with TBlock [] -> None | _ -> Some (convert_expr e)),e.epos
-			) cases in
-			let def = match eopt def with None -> None | Some (EBlock [],_) -> Some (None,null_pos) | Some e -> Some (Some e,pos e) in
-			ESwitch (convert_expr e,cases,def)
-		| TEnumIndex _
-		| TEnumParameter _ ->
-			(* these are considered complex, so the AST is handled in TMeta(Meta.Ast) *)
-			assert false
-		| TTry (e,catches) ->
-			let e1 = convert_expr e in
-			let catches = List.map (fun (v,e) ->
-				let ct = try convert_type v.v_type,null_pos with Exit -> assert false in
-				let e = convert_expr e in
-				(v.v_name,v.v_pos),ct,e,(pos e)
-			) catches in
-			ETry (e1,catches)
-		| TReturn e -> EReturn (eopt e)
-		| TBreak -> EBreak
-		| TContinue -> EContinue
-		| TThrow e -> EThrow (convert_expr e)
-		| TCast (e,t) ->
-			let t = (match t with
-				| None -> None
-				| Some t ->
-					let t = (match t with TClassDecl c -> TInst (c,[]) | TEnumDecl e -> TEnum (e,[]) | TTypeDecl t -> TType (t,[]) | TAbstractDecl a -> TAbstract (a,[])) in
-					Some (try convert_type t,null_pos with Exit -> assert false)
-			) in
-			ECast (convert_expr e,t)
-		| TMeta ((Meta.Ast,[e1,_],_),_) -> e1
-		| TMeta (m,e) -> EMeta(m,convert_expr e)
-		| TIdent s -> EConst (Ident s))
-		,e.epos)
-
-end
-
-module ExtType = struct
-	let is_mono = function
-		| TMono { tm_type = None } -> true
-		| _ -> false
-
-	let is_void = function
-		| TAbstract({a_path=[],"Void"},_) -> true
-		| _ -> false
-
-	let is_int t = match t with
-		| TAbstract({a_path=[],"Int"},_) -> true
-		| _ -> false
-
-	let is_float t = match t with
-		| TAbstract({a_path=[],"Float"},_) -> true
-		| _ -> false
-
-	let is_numeric t = match t with
-		| TAbstract({a_path=[],"Float"},_) -> true
-		| TAbstract({a_path=[],"Int"},_) -> true
-		| _ -> false
-
-	let is_string t = match t with
-		| TInst({cl_path=[],"String"},_) -> true
-		| _ -> false
-
-	let is_bool t = match t with
-		| TAbstract({a_path=[],"Bool"},_) -> true
-		| _ -> false
-
-	type semantics =
-		| VariableSemantics
-		| ReferenceSemantics
-		| ValueSemantics
-
-	let semantics_name = function
-		| VariableSemantics -> "variable"
-		| ReferenceSemantics -> "reference"
-		| ValueSemantics -> "value"
-
-	let has_semantics t sem =
-		let name = semantics_name sem in
-		let check meta =
-			has_meta_option meta Meta.Semantics name
-		in
-		let rec loop t = match t with
-			| TInst(c,_) -> check c.cl_meta
-			| TEnum(en,_) -> check en.e_meta
-			| TType(t,tl) -> check t.t_meta || (loop (apply_params t.t_params tl t.t_type))
-			| TAbstract(a,_) -> check a.a_meta
-			| TLazy f -> loop (lazy_type f)
-			| TMono r ->
-				(match r.tm_type with
-				| Some t -> loop t
-				| _ -> false)
-			| _ ->
-				false
-		in
-		loop t
-
-	let has_variable_semantics t = has_semantics t VariableSemantics
-	let has_reference_semantics t = has_semantics t ReferenceSemantics
-	let has_value_semantics t = has_semantics t ValueSemantics
-end
-
-let class_module_type c = {
-	t_path = [],"Class<" ^ (s_type_path c.cl_path) ^ ">" ;
-	t_module = c.cl_module;
-	t_doc = None;
-	t_pos = c.cl_pos;
-	t_name_pos = null_pos;
-	t_type = TAnon {
-		a_fields = c.cl_statics;
-		a_status = ref (Statics c);
-	};
-	t_private = true;
-	t_params = [];
-	t_using = [];
-	t_meta = no_meta;
-}
-
-let enum_module_type m path p  = {
-	t_path = [], "Enum<" ^ (s_type_path path) ^ ">";
-	t_module = m;
-	t_doc = None;
-	t_pos = p;
-	t_name_pos = null_pos;
-	t_type = mk_mono();
-	t_private = true;
-	t_params = [];
-	t_using = [];
-	t_meta = [];
-}
-
-let abstract_module_type a tl = {
-	t_path = [],Printf.sprintf "Abstract<%s%s>" (s_type_path a.a_path) (s_type_params (ref []) tl);
-	t_module = a.a_module;
-	t_doc = None;
-	t_pos = a.a_pos;
-	t_name_pos = null_pos;
-	t_type = TAnon {
-		a_fields = PMap.empty;
-		a_status = ref (AbstractStatics a);
-	};
-	t_private = true;
-	t_params = [];
-	t_using = [];
-	t_meta = no_meta;
-}
-
-module TClass = struct
-	let get_member_fields' self_too c0 tl =
-		let rec loop acc c tl =
-			let apply = apply_params c.cl_params tl in
-			let maybe_add acc cf =
-				if not (PMap.mem cf.cf_name acc) then begin
-					let cf = if tl = [] then cf else {cf with cf_type = apply cf.cf_type} in
-					PMap.add cf.cf_name (c,cf) acc
-				end else acc
-			in
-			let acc = if self_too || c != c0 then List.fold_left maybe_add acc c.cl_ordered_fields else acc in
-			if c.cl_interface then
-				List.fold_left (fun acc (i,tl) -> loop acc i (List.map apply tl)) acc c.cl_implements
-			else
-				match c.cl_super with
-				| Some(c,tl) -> loop acc c (List.map apply tl)
-				| None -> acc
-		in
-		loop PMap.empty c0 tl
-
-	let get_all_super_fields c =
-		get_member_fields' false c (List.map snd c.cl_params)
-
-	let get_all_fields c tl =
-		get_member_fields' true c tl
-
-	let get_overridden_fields c cf =
-		let rec loop acc c = match c.cl_super with
-			| None ->
-				acc
-			| Some(c,_) ->
-				begin try
-					let cf' = PMap.find cf.cf_name c.cl_fields in
-					loop (cf' :: acc) c
-				with Not_found ->
-					loop acc c
-				end
-		in
-		loop [] c
-end
-
-let s_class_path c =
-	let path = match c.cl_kind with
-		| KAbstractImpl a -> a.a_path
-		| _ -> c.cl_path
-	in
-	s_type_path path
-;;
-unify_ref := unify;;
-=======
 include TType
 include TFunctions
 include TPrinting
@@ -3279,6 +25,5 @@
 include TOther
 
 ;;
->>>>>>> 03f7b4e0
 monomorph_bind_ref := Monomorph.bind;;
 monomorph_create_ref := Monomorph.create;;