(include_subdirs unqualified)

(env
	(_
		; 3 - Remove deprecation warnings
		; 6 - Label omitted in function application
		; 9 - Missing record field in a record pattern
		; 23 - Useless record `with` clause (all fields already listed)
		; 27 - Unused var (strict)
		; 32 - Unused value declaration
		; 36 - Unused `as super`
		; 50 - Unexpected docstring
		(flags (:standard -w -3 -w -6 -w -9 -w -23 -w -27 -w -32 -w -36 -w -50 -thread))
	)
)

(library
	(name haxe)
	(libraries
<<<<<<< HEAD
		extc extproc extlib_leftovers mbedtls neko objsize pcre2 swflib ttflib ziplib
=======
		extc extproc extlib_leftovers ilib javalib mbedtls neko objsize pcre2 camlp-streams swflib ttflib ziplib
>>>>>>> 3482f68d
		json
		unix ipaddr str bigarray threads dynlink
		xml-light extlib sha
		luv
	)
	(modules (:standard \ haxe))
	(preprocess (per_module
		((pps sedlex.ppx) json lexer)
	))
	(wrapped false)
)

(executable
	(name haxe)
	(public_name haxe)
	(package haxe)
	(libraries haxe)
	(modules haxe)
	(link_flags (:include ../lib.sexp))
	; Uncomment to enable bytecode output for ocamldebug support
	; (modes byte)
)<|MERGE_RESOLUTION|>--- conflicted
+++ resolved
@@ -17,11 +17,7 @@
 (library
 	(name haxe)
 	(libraries
-<<<<<<< HEAD
-		extc extproc extlib_leftovers mbedtls neko objsize pcre2 swflib ttflib ziplib
-=======
-		extc extproc extlib_leftovers ilib javalib mbedtls neko objsize pcre2 camlp-streams swflib ttflib ziplib
->>>>>>> 3482f68d
+		extc extproc extlib_leftovers mbedtls neko objsize pcre2 camlp-streams swflib ttflib ziplib
 		json
 		unix ipaddr str bigarray threads dynlink
 		xml-light extlib sha
