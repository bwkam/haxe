--- conflicted
+++ resolved
@@ -272,23 +272,6 @@
 		"doc": "The code is compiled to be run with `--interp`."
 	},
 	{
-<<<<<<< HEAD
-=======
-		"name": "JarLegacyLoader",
-		"define": "jar-legacy-loader",
-		"doc": "Use the legacy loader to load .jar files on the JVM target.",
-		"platforms": ["java"],
-		"deprecated": "The legacy JAR loader will be removed in Haxe 5"
-	},
-	{
-		"name": "JavaVer",
-		"define": "java-ver",
-		"doc": "Sets the Java version to be targeted.",
-		"platforms": ["java"],
-		"params": ["version: 5-7"]
-	},
-	{
->>>>>>> 3482f68d
 		"name": "JsClassic",
 		"define": "js-classic",
 		"doc": "Don't use a function wrapper and strict mode in JS output.",
