(*
 * Copyright (C)2005-2013 Haxe Foundation
 *
 * Permission is hereby granted, free of charge, to any person obtaining a
 * copy of this software and associated documentation files (the "Software"),
 * to deal in the Software without restriction, including without limitation
 * the rights to use, copy, modify, merge, publish, distribute, sublicense,
 * and/or sell copies of the Software, and to permit persons to whom the
 * Software is furnished to do so, subject to the following conditions:
 *
 * The above copyright notice and this permission notice shall be included in
 * all copies or substantial portions of the Software.
 *
 * THE SOFTWARE IS PROVIDED "AS IS", WITHOUT WARRANTY OF ANY KIND, EXPRESS OR
 * IMPLIED, INCLUDING BUT NOT LIMITED TO THE WARRANTIES OF MERCHANTABILITY,
 * FITNESS FOR A PARTICULAR PURPOSE AND NONINFRINGEMENT. IN NO EVENT SHALL THE
 * AUTHORS OR COPYRIGHT HOLDERS BE LIABLE FOR ANY CLAIM, DAMAGES OR OTHER
 * LIABILITY, WHETHER IN AN ACTION OF CONTRACT, TORT OR OTHERWISE, ARISING
 * FROM, OUT OF OR IN CONNECTION WITH THE SOFTWARE OR THE USE OR OTHER
 * DEALINGS IN THE SOFTWARE.
 *)

open Common
open Type

type with_type =
	| NoValue
	| Value
	| WithType of t
	| WithTypeResume of t

type type_patch = {
	mutable tp_type : Ast.complex_type option;
	mutable tp_remove : bool;
	mutable tp_meta : Ast.metadata;
}

type current_fun =
	| FunMember
	| FunStatic
	| FunConstructor
	| FunMemberLocal
	| FunMemberAbstract

type macro_mode =
	| MExpr
	| MBuild
	| MMacroType


type typer_pass =
	| PBuildModule			(* build the module structure and setup module type parameters *)
	| PBuildClass			(* build the class structure *)
	| PTypeField			(* type the class field, allow access to types structures *)
	| PCheckConstraint		(* perform late constraint checks with inferred types *)
	| PForce				(* usually ensure that lazy have been evaluated *)
	| PFinal				(* not used, only mark for finalize *)

type typer_globals = {
	types_module : (path, path) Hashtbl.t;
	modules : (path , module_def) Hashtbl.t;
	mutable delayed : (typer_pass * (unit -> unit) list) list;
	mutable debug_delayed : (typer_pass * ((unit -> unit) * string * typer) list) list;
	doinline : bool;
	mutable core_api : typer option;
	mutable macros : ((unit -> unit) * typer) option;
	mutable std : module_def;
	mutable hook_generate : (unit -> unit) list;
	type_patches : (path, (string * bool, type_patch) Hashtbl.t * type_patch) Hashtbl.t;
	mutable get_build_infos : unit -> (module_type * Ast.class_field list) option;
	delayed_macros : (unit -> unit) DynArray.t;
	mutable global_using : tclass list;
	(* api *)
	do_inherit : typer -> Type.tclass -> Ast.pos -> Ast.class_flag -> bool;
	do_create : Common.context -> typer;
	do_macro : typer -> macro_mode -> path -> string -> Ast.expr list -> Ast.pos -> Ast.expr option;
	do_load_module : typer -> path -> pos -> module_def;
	do_optimize : typer -> texpr -> texpr;
	do_build_instance : typer -> module_type -> pos -> ((string * t) list * path * (t list -> t));
}

and typer_module = {
	curmod : module_def;
	mutable module_types : module_type list;
	mutable module_using : tclass list;
	mutable module_globals : (string, (module_type * string)) PMap.t;
	mutable wildcard_packages : string list list;
}

and typer = {
	(* shared *)
	com : context;
	t : basic_types;
	g : typer_globals;
	mutable meta : metadata;
	(* variable *)
	mutable pass : typer_pass;
	(* per-module *)
	mutable m : typer_module;
	(* per-class *)
	mutable curclass : tclass;
	mutable tthis : t;
	mutable type_params : (string * t) list;
	(* per-function *)
	mutable curfield : tclass_field;
	mutable untyped : bool;
	mutable in_super_call : bool;
	mutable in_loop : bool;
	mutable in_display : bool;
	mutable in_macro : bool;
	mutable macro_depth : int;
	mutable curfun : current_fun;
	mutable ret : t;
	mutable locals : (string, tvar) PMap.t;
	mutable opened : anon_status ref list;
	mutable vthis : tvar option;
	(* events *)
	mutable on_error : typer -> string -> pos -> unit;
}

type error_msg =
	| Module_not_found of path
	| Type_not_found of path * string
	| Unify of unify_error list
	| Custom of string
	| Unknown_ident of string
	| Stack of error_msg * error_msg

exception Fatal_error

exception Forbid_package of (string * path * pos) * pos list * string

exception Error of error_msg * pos

exception DisplayTypes of t list

exception DisplayPosition of Ast.pos list

let make_call_ref : (typer -> texpr -> texpr list -> t -> pos -> texpr) ref = ref (fun _ _ _ _ _ -> assert false)
let type_expr_ref : (typer -> Ast.expr -> with_type -> texpr) ref = ref (fun _ _ _ -> assert false)
let type_module_type_ref : (typer -> module_type -> t list option -> pos -> texpr) ref = ref (fun _ _ _ _ -> assert false)
let unify_min_ref : (typer -> texpr list -> t) ref = ref (fun _ _ -> assert false)
<<<<<<< HEAD
let match_expr_ref : (typer -> Ast.expr -> (Ast.expr list * Ast.expr option * Ast.expr option) list -> Ast.expr option option -> with_type -> Ast.pos -> decision_tree) ref = ref (fun _ _ _ _ _ _ -> assert false)
let get_pattern_locals_ref : (typer -> Ast.expr -> Type.t -> (string, tvar) PMap.t) ref = ref (fun _ _ _ -> assert false)
=======
let match_expr_ref : (typer -> Ast.expr -> (Ast.expr list * Ast.expr option * Ast.expr option) list -> Ast.expr option option -> with_type -> Ast.pos -> texpr) ref = ref (fun _ _ _ _ _ _ -> assert false)
let get_pattern_locals_ref : (typer -> Ast.expr -> Type.t -> (string, (tvar * pos)) PMap.t) ref = ref (fun _ _ _ -> assert false)
>>>>>>> d76ad12e
let get_constructor_ref : (typer -> tclass -> t list -> Ast.pos -> (t * tclass_field)) ref = ref (fun _ _ _ _ -> assert false)
let check_abstract_cast_ref : (typer -> t -> texpr -> Ast.pos -> texpr) ref = ref (fun _ _ _ _ -> assert false)

(* Source: http://en.wikibooks.org/wiki/Algorithm_implementation/Strings/Levenshtein_distance#OCaml *)
let levenshtein a b =
	let x = Array.init (String.length a) (fun i -> a.[i]) in
	let y = Array.init (String.length b) (fun i -> b.[i]) in
	let minimum (x:int) y z =
		let m' (a:int) b = if a < b then a else b in
		m' (m' x y) z
	in
	let init_matrix n m =
		let init_col = Array.init m in
			Array.init n (function
			| 0 -> init_col (function j -> j)
			| i -> init_col (function 0 -> i | _ -> 0)
		)
	in
	match Array.length x, Array.length y with
		| 0, n -> n
		| m, 0 -> m
		| m, n ->
			let matrix = init_matrix (m + 1) (n + 1) in
			for i = 1 to m do
				let s = matrix.(i) and t = matrix.(i - 1) in
				for j = 1 to n do
					let cost = abs (compare x.(i - 1) y.(j - 1)) in
					s.(j) <- minimum (t.(j) + 1) (s.(j - 1) + 1) (t.(j - 1) + cost)
				done
			done;
			matrix.(m).(n)

let string_error s sl msg =
	if sl = [] then msg else
	let cl = List.map (fun s2 -> s2,levenshtein s s2) sl in
	let cl = List.sort (fun (_,c1) (_,c2) -> compare c1 c2) cl in
	let rec loop sl = match sl with
		| (s2,i) :: sl when i <= (min (String.length s) (String.length s2)) / 3 -> s2 :: loop sl
		| _ -> []
	in
	match loop cl with
		| [] -> msg
		| [s] -> Printf.sprintf "%s (Suggestion: %s)" msg s
		| sl -> Printf.sprintf "%s (Suggestions: %s)" msg (String.concat ", " sl)

let string_source t = match follow t with
	| TInst(c,_) -> List.map (fun cf -> cf.cf_name) c.cl_ordered_fields
	| TEnum(en,_) -> en.e_names
	| TAnon a -> PMap.fold (fun cf acc -> cf.cf_name :: acc) a.a_fields []
	| TAbstract({a_impl = Some c},_) -> List.map (fun cf -> cf.cf_name) c.cl_ordered_statics
	| _ -> []

let short_type ctx t =
	let tstr = s_type ctx t in
	if String.length tstr > 150 then String.sub tstr 0 147 ^ "..." else tstr

let unify_error_msg ctx = function
	| Cannot_unify (t1,t2) ->
		s_type ctx t1 ^ " should be " ^ s_type ctx t2
	| Invalid_field_type s ->
		"Invalid type for field " ^ s ^ " :"
	| Has_no_field (t,n) ->
		string_error n (string_source t) (short_type ctx t ^ " has no field " ^ n)
	| Has_no_runtime_field (t,n) ->
		s_type ctx t ^ "." ^ n ^ " is not accessible at runtime"
	| Has_extra_field (t,n) ->
		short_type ctx t ^ " has extra field " ^ n
	| Invalid_kind (f,a,b) ->
		(match a, b with
		| Var va, Var vb ->
			let name, stra, strb = if va.v_read = vb.v_read then
				"setter", s_access va.v_write, s_access vb.v_write
			else if va.v_write = vb.v_write then
				"getter", s_access va.v_read, s_access vb.v_read
			else
				"access", "(" ^ s_access va.v_read ^ "," ^ s_access va.v_write ^ ")", "(" ^ s_access vb.v_read ^ "," ^ s_access vb.v_write ^ ")"
			in
			"Inconsistent " ^ name ^ " for field " ^ f ^ " : " ^ stra ^ " should be " ^ strb
		| _ ->
			"Field " ^ f ^ " is " ^ s_kind a ^ " but should be " ^ s_kind b)
	| Invalid_visibility n ->
		"The field " ^ n ^ " is not public"
	| Not_matching_optional n ->
		"Optional attribute of parameter " ^ n ^ " differs"
	| Cant_force_optional ->
		"Optional parameters can't be forced"
	| Invariant_parameter _ ->
		"Type parameters are invariant"
	| Constraint_failure name ->
		"Constraint check failure for " ^ name
	| Missing_overload (cf, t) ->
		cf.cf_name ^ " has no overload for " ^ s_type ctx t
	| Unify_custom msg ->
		msg

let rec error_msg = function
	| Module_not_found m -> "Class not found : " ^ Ast.s_type_path m
	| Type_not_found (m,t) -> "Module " ^ Ast.s_type_path m ^ " does not define type " ^ t
	| Unify l ->
		let ctx = print_context() in
		String.concat "\n" (List.map (unify_error_msg ctx) l)
	| Unknown_ident s -> "Unknown identifier : " ^ s
	| Custom s -> s
	| Stack (m1,m2) -> error_msg m1 ^ "\n" ^ error_msg m2

let pass_name = function
	| PBuildModule -> "build-module"
	| PBuildClass -> "build-class"
	| PTypeField -> "type-field"
	| PCheckConstraint -> "check-constraint"
	| PForce -> "force"
	| PFinal -> "final"

let display_error ctx msg p = ctx.on_error ctx msg p

let error msg p = raise (Error (Custom msg,p))

let make_call ctx e el t p = (!make_call_ref) ctx e el t p

let type_expr ctx e with_type = (!type_expr_ref) ctx e with_type

let unify_min ctx el = (!unify_min_ref) ctx el

let match_expr ctx e cases def with_type p = !match_expr_ref ctx e cases def with_type p

let unify ctx t1 t2 p =
	try
		Type.unify t1 t2
	with
		Unify_error l ->
			if not ctx.untyped then display_error ctx (error_msg (Unify l)) p

let unify_raise ctx t1 t2 p =
	try
		Type.unify t1 t2
	with
		Unify_error l ->
			(* no untyped check *)
			raise (Error (Unify l,p))

let save_locals ctx =
	let locals = ctx.locals in
	(fun() -> ctx.locals <- locals)

let add_local ctx n t =
	let v = alloc_var n t in
	ctx.locals <- PMap.add n v ctx.locals;
	v

let gen_local_prefix = "`"

let gen_local ctx t =
	(* ensure that our generated local does not mask an existing one *)
	let rec loop n =
		let nv = (if n = 0 then gen_local_prefix else gen_local_prefix ^ string_of_int n) in
		if PMap.mem nv ctx.locals then
			loop (n+1)
		else
			nv
	in
	add_local ctx (loop 0) t

let not_opened = ref Closed
let mk_anon fl = TAnon { a_fields = fl; a_status = not_opened; }

let delay ctx p f =
	let rec loop = function
		| [] -> [p,[f]]
		| (p2,l) :: rest ->
			if p2 = p then
				(p, f :: l) :: rest
			else if p2 < p then
				(p2,l) :: loop rest
			else
				(p,[f]) :: (p2,l) :: rest
	in
	ctx.g.delayed <- loop ctx.g.delayed

let rec flush_pass ctx p (where:string) =
	match ctx.g.delayed with
	| (p2,l) :: rest when p2 <= p ->
		(match l with
		| [] ->
			ctx.g.delayed <- rest;
		| f :: l ->
			ctx.g.delayed <- (p2,l) :: rest;
			f());
		flush_pass ctx p where
	| _ ->
		()

let make_pass ctx f = f

let exc_protect ctx f (where:string) =
	let rec r = ref (fun() ->
		try
			f r
		with
			| Error (m,p) ->
				display_error ctx (error_msg m) p;
				raise Fatal_error
	) in
	r

let fake_modules = Hashtbl.create 0
let create_fake_module ctx file =
	let file = Common.unique_full_path file in
	let mdep = (try Hashtbl.find fake_modules file with Not_found ->
		let mdep = {
			m_id = alloc_mid();
			m_path = (["$DEP"],file);
			m_types = [];
			m_extra = module_extra file (Common.get_signature ctx.com) (file_time file) MFake;
		} in
		Hashtbl.add fake_modules file mdep;
		mdep
	) in
	Hashtbl.replace ctx.g.modules mdep.m_path mdep;
	mdep

(* -------------- debug functions to activate when debugging typer passes ------------------------------- *)
(*/*

let delay_tabs = ref ""

let context_ident ctx =
	if Common.defined ctx.com Common.Define.CoreApi then
		" core "
	else if Common.defined ctx.com Common.Define.Macro then
		"macro "
	else
		"  out "

let debug ctx str =
	if Common.raw_defined ctx.com "cdebug" then prerr_endline (context_ident ctx ^ !delay_tabs ^ str)

let ctx_pos ctx =
	let inf = Ast.s_type_path ctx.m.curmod.m_path in
	let inf = (match snd ctx.curclass.cl_path with "" -> inf | n when n = snd ctx.m.curmod.m_path -> inf | n -> inf ^ "." ^ n) in
	let inf = (match ctx.curfield.cf_name with "" -> inf | n -> inf ^ ":" ^ n) in
	inf

let pass_infos ctx p =
	let inf = pass_name p ^ " ("  ^ ctx_pos ctx ^ ")" in
	let inf = if ctx.pass > p then inf ^ " ??CURPASS=" ^ pass_name ctx.pass else inf in
	inf

let delay ctx p f =
	let inf = pass_infos ctx p in
	let rec loop = function
		| [] -> [p,[f,inf,ctx]]
		| (p2,l) :: rest ->
			if p2 = p then
				(p, (f,inf,ctx) :: l) :: rest
			else if p2 < p then
				(p2,l) :: loop rest
			else
				(p,[f,inf,ctx]) :: (p2,l) :: rest
	in
	ctx.g.debug_delayed <- loop ctx.g.debug_delayed;
	debug ctx ("add " ^ inf)

let pending_passes ctx =
	let rec loop acc = function
		| (p,l) :: pl when p < ctx.pass -> loop (acc @ l) pl
		| _ -> acc
	in
	match loop [] ctx.g.debug_delayed with
	| [] -> ""
	| l -> " ??PENDING[" ^ String.concat ";" (List.map (fun (_,i,_) -> i) l) ^ "]"

let display_error ctx msg p =
	debug ctx ("ERROR " ^ msg);
	display_error ctx msg p

let make_pass ?inf ctx f =
	let inf = (match inf with None -> pass_infos ctx ctx.pass | Some inf -> inf) in
	(fun v ->
		debug ctx ("run " ^ inf ^ pending_passes ctx);
		let old = !delay_tabs in
		delay_tabs := !delay_tabs ^ "\t";
		let t = (try
			f v
		with
			| Fatal_error ->
				delay_tabs := old;
				raise Fatal_error
			| exc when not (Common.raw_defined ctx.com "stack") ->
				debug ctx ("FATAL " ^ Printexc.to_string exc);
				delay_tabs := old;
				raise exc
		) in
		delay_tabs := old;
		t
	)

let rec flush_pass ctx p where =
	let rec loop() =
		match ctx.g.debug_delayed with
		| (p2,l) :: rest when p2 <= p ->
			(match l with
			| [] ->
				ctx.g.debug_delayed <- rest
			| (f,inf,ctx2) :: l ->
				ctx.g.debug_delayed <- (p2,l) :: rest;
				match p2 with
				| PTypeField | PBuildClass -> f()
				| _ -> (make_pass ~inf ctx f)());
			loop()
		| _ ->
			()
	in
	match ctx.g.debug_delayed with
	| (p2,_) :: _ when p2 <= p ->
		let old = !delay_tabs in
		debug ctx ("flush " ^ pass_name p ^ "(" ^ where ^ ")");
		delay_tabs := !delay_tabs ^ "\t";
		loop();
		delay_tabs := old;
		debug ctx "flush-done";
	| _ ->
		()

let make_where ctx where =
	where ^ " (" ^ ctx_pos ctx ^ ")"

let exc_protect ctx f (where:string) =
	let f = make_pass ~inf:(make_where ctx where) ctx f in
	let rec r = ref (fun() ->
		try
			f r
		with
			| Error (m,p) ->
				display_error ctx (error_msg m) p;
				raise Fatal_error
	) in
	r

*/*)
(* --------------------------------------------------- *)

<|MERGE_RESOLUTION|>--- conflicted
+++ resolved
@@ -140,13 +140,8 @@
 let type_expr_ref : (typer -> Ast.expr -> with_type -> texpr) ref = ref (fun _ _ _ -> assert false)
 let type_module_type_ref : (typer -> module_type -> t list option -> pos -> texpr) ref = ref (fun _ _ _ _ -> assert false)
 let unify_min_ref : (typer -> texpr list -> t) ref = ref (fun _ _ -> assert false)
-<<<<<<< HEAD
 let match_expr_ref : (typer -> Ast.expr -> (Ast.expr list * Ast.expr option * Ast.expr option) list -> Ast.expr option option -> with_type -> Ast.pos -> decision_tree) ref = ref (fun _ _ _ _ _ _ -> assert false)
-let get_pattern_locals_ref : (typer -> Ast.expr -> Type.t -> (string, tvar) PMap.t) ref = ref (fun _ _ _ -> assert false)
-=======
-let match_expr_ref : (typer -> Ast.expr -> (Ast.expr list * Ast.expr option * Ast.expr option) list -> Ast.expr option option -> with_type -> Ast.pos -> texpr) ref = ref (fun _ _ _ _ _ _ -> assert false)
 let get_pattern_locals_ref : (typer -> Ast.expr -> Type.t -> (string, (tvar * pos)) PMap.t) ref = ref (fun _ _ _ -> assert false)
->>>>>>> d76ad12e
 let get_constructor_ref : (typer -> tclass -> t list -> Ast.pos -> (t * tclass_field)) ref = ref (fun _ _ _ _ -> assert false)
 let check_abstract_cast_ref : (typer -> t -> texpr -> Ast.pos -> texpr) ref = ref (fun _ _ _ _ -> assert false)
 
